# Ballistica Contributors
(please add your name and info here if you have contributed to the project)

### Eric Froemling
- Original BombSquad/Ballistica author and BDFL (benevolent dictator for life).

### Dmitry450
- Modder
- Fixed some game modes

### Dliwk
- Bug fixes and a few features.

### Benefit-Zebra
- Unofficial BombSquad Bug Finder
- Code Cleanup

### Ali Borhani
- Bug fixes

### Mr.Smoothy
- Modder

### Daniil Rakhov
- Plugin api additions

### Ritiek Malhotra
- Just <3 BombSquad

### Ivan Ms
- Few camera features

### Droopy
- Fixes in some minigames

### Easy10781
- Added feature

### Vishal332008
- QoL and Bug Fixer
- Modder

### Era0S
- Community Suggestions Implementer
- QoL and Bug Fixer
- Modder

### VinniTR
- Fixes

### Rikko
- Created the original "reject_recently_left_players" plugin

### SoK
- Modder
- BSE Heartbeat mechanic port

### Temp (3alTemp)
- Original idea for customizable series length on GUI builds
- Modder & Bug Fixer

### brostos
- Added support for joining using ipv6 address

### Loup Garou
- Added sphinx documentation generation
- Added docker build system
- Various CI/CD improvements

<<<<<<< HEAD
### Zacker Tz
- PW: King of the Hill: Fix flag region on the Happy Thoughts
=======
### komasio71
- Retired Discord server moderator
- Small contributor
>>>>>>> 64184ab7
<|MERGE_RESOLUTION|>--- conflicted
+++ resolved
@@ -67,11 +67,9 @@
 - Added docker build system
 - Various CI/CD improvements
 
-<<<<<<< HEAD
 ### Zacker Tz
 - PW: King of the Hill: Fix flag region on the Happy Thoughts
-=======
+
 ### komasio71
 - Retired Discord server moderator
-- Small contributor
->>>>>>> 64184ab7
+- Small contributor