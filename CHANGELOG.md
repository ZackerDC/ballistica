--- conflicted
+++ resolved
@@ -20,12 +20,9 @@
   languages; I feel it helps keep logic more understandable and should help us
   catch problems where a base class changes or removes a method and child
   classes forget to adapt to the change.
-<<<<<<< HEAD
 - Replays now have rewind/fast-forward buttons!! (Thanks Dliwk, vishal332008!)
-=======
 - Implemented `efro.dataclassio.IOMultiType` which will make my life a lot
   easier.
->>>>>>> 37588433
   
 ### 1.7.32 (build 21741, api 8, 2023-12-20)
 - Fixed a screen message that no one will ever see (Thanks vishal332008?...)
