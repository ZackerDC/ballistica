--- conflicted
+++ resolved
@@ -40,14 +40,11 @@
   EraOSBeta!)
 - Added a UI for customizing Series Length in Teams and Points-to-Win in FFA
   (Thanks EraOSBeta!)
-<<<<<<< HEAD
 - Players leaving the game after getting hurt will now grant kills. (Thanks
   Temp!)
-=======
 - Sphinx based Python documentation generation is now wired up (Thanks
   Loup-Garou911XD!)
-- Renaming & overwriting existing profiles is no longer possible (Thanks Temp!)
->>>>>>> 896aa9c6
+- Renaming & overwriting existing profiles is no longer possible (Thanks Temp
 
 ### 1.7.32 (build 21741, api 8, 2023-12-20)
 - Fixed a screen message that no one will ever see (Thanks vishal332008?...)
