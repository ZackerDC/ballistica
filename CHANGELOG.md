### 1.7.35 (build 21888, api 8, 2024-06-16)
- Fixed an issue where the engine would block at exit on some version of Linux
  until Ctrl-D was pressed in the calling terminal.
- V2 accounts have been around for a while now, so the old V1 device login
  button is no longer visible in the account panel. It is currently possible to
  bring it back by checking 'Show Deprecated Login Types' in advanced settings,
  but please consider this a warning to upgrade/migrate your account to V2 if
  you have not done so yet.
- The 'Sign in with a BombSquad account' option is now simply 'Sign In' when
  that is the only option. So nice and tidy! When other options such as Google
  Play or Game Center are available it is now called 'Sign in with an email
  address'.
- The engine now supports signing in or creating email/password accounts in a
  pop-up web dialog to avoid taking users out of the app. This currently works
  on the native (not cmake) Mac build but will probably expand to others in the
  future.
- The `ba*.app.env.version` and `ba*.app.env.build_number` values are now
  `ba*.app.env.engine_version` and `ba*.app.env.engine_build_number`. At this
  point any functionality that cares about versions should be looking at engine
  version anyway. In the future we can add separate `app_version` and
  `app_build_number` values for spinoff apps, but in the case of `BombSquad` the
  app version/build is currently the same as the engine's so we don't need that
  just yet.
- Reworked the 'Enter Code' dialog into a 'Send Info' dialog. The `sendinfo`
  command is 99% of the reason for 'Enter Code' existing, so this simplifies
  things for that use case and hopefully clarifies its purpose so I can spend
  less time responding to app reviewers and more time improving the game.
- The `Network Testing` panel no longer requires being signed in (it just skips
  one test if not signed in).
- Took a pass through the engine and its servers to make things more ipv6
  friendly and prep for an eventual ipv6-only world (though ipv4 won't be going
  anywhere for a long time). The existing half-hearted state of ipv6 support was
  starting to cause problems when testing in certain ipv6-only environments, so
  it was time to clean it up.
- The engine will now establish its persistent v2-transport connections to
  regional servers using ipv6 when that is the fastest option based on ping
  tests.
- Improved the efficiency of the `connectivity` system which determines which
  regional ballistica server to establish a connection to (All V2 server
  communication goes through this connection). It now takes geography into
  account, so if it gets a low ping to a server in South America it won't try
  pinging Warsaw, etc. Set the env var `BA_DEBUG_LOG_CONNECTIVITY=1` if you want
  to watch it do it's thing and holler if you see any bad results.
- Servers can now provide their public ipv4 and ipv6 addresses in their configs.
  Previously, a server's address was always determined automatically based on
  how it connected to the master server, but this would only provide one of the
  two forms. Now it is possible to provide both.
- Spaz classes now have a `default_hitpoints` which makes customizing that
  easier (Thanks rabbitboom!)
<<<<<<< HEAD
- (WORK IN PROGRESS) As of this version, servers are *required* to be accessible
  via ipv4 to appear in the public listing. So they may need to provide an ipv4
  address in their config if the automatically detected one is ipv6. This should
  reduce the confusion of ipv6-only servers appearing greyed out for lots of
  ipv4-only people. Pretty much everyone can connect to ipv4.
- (WORK IN PROGRESS) There is now more personalized error feedback for the
  connectivity checks when poking `Make My Party Public` or when launching the
  command line server. Hopefully this will help navigate the new dual ipv4/ipv6
  situation.
- (WORK IN PROGRESS) The low level `ConnectionToHostUDP` class can now accept
  multiple `SockAddr`s; it will attempt to contact the host on all of them and
  use whichever responds first. This allows us to pass both ipv4 and ipv6
  addresses when available and transparently use whichever is more performant.
- Added `docker-gui-release`, `docker-gui-debug`, `docker-server-release`, `docker-server-debug`, `docker-clean` and `docker-save` targets
=======
- Added `docker-build`, `docker-run`, `docker-clean` and `docker-save` targets
>>>>>>> ce26be21
  to Makefile.
- Fixed an issue in Assault where being teleported back to base with a sticky
  bomb stuck to you would do some crazy rubber-band-launching thing (Thanks
  vishal332008!)
- The `windows-debug` and `windows-release` Makefile targets should properly run
  the game again (these build the Windows version of the game from a WSL
  environment).
- WSL Windows builds are now more strict about their locations. Currently this
  means they must exist somewhere under /mnt/c/. It is turning out that a
  significant number of behavior workarounds (for file permission quirks, etc.)
  need to happen to keep these builds behaving, so I'd like to enforce as
  limited a set of conditions as possible to give us the best chance at
  succeeding there.
- Added a workaround for WSL Windows builds giving permission errors when staging asset
  files that already exist. Please holler if you are building with WSL and still
  running into any sort of errors, as I would love to make that path as reliable
  as possible.
- Fixed an issue where WSL Windows builds would re-extract everything from
  efrocache when anything in the cache-map changed (which is the case for most
  commits). Please holler if you are still seeing lots more 'Extracting:' lines
  when running builds after pulling small updates from git.
- Added github workflow for making docker image and sphinx docs nightly
- Added github workflow for making build release on tag creation
  
### 1.7.34 (build 21823, api 8, 2024-04-26)
- Bumped Python version from 3.11 to 3.12 for all builds and project tools. One
  of the things this means is that we can use `typing.override` instead of the
  `typing_extensions.override` version so the annoying requirement of installing
  `typing_extensions` first thing when setting up the repo introduced a few
  versions back is finally no longer a thing. I'll try to be careful to avoid
  falling back into that situation in the future.
- The project now maintains its own Python virtual environment in `.venv` where
  it automatically installs whatever Python packages it needs instead of asking
  the user to do so in their own environment. This should greatly simplify
  working with the project and keep tool versions more consistent for people.
  There will likely be some bugs related to this needing to be shaken out, so
  please holler if you run into any. Namely, most all Makefile targets will now
  need to depend on the `prereqs` target which ensures the virtual env is set
  up. A target that does not do so may error if run on a freshly cloned/cleaned
  repo, so holler if you run into such a thing.
- There is now a `config/requirements.txt` file which controls which pip
  packages are made available in the project's internal virtual environment.
  Note that this is only for tooling; the actual engine bundles a different
  minimal set of pip packages.
- Since `config/requirements.txt` now exists and pip stuff is handled
  automatically, stripped out the old manual pip requirement management stuff.
  This includes the `list_pip_reqs` and `get_pip_reqs` pcommands and the
  requirements list in `batools.build`.
- Some executable scripts such as `tools/pcommand` and `tools/bacloud` are now
  generated dynamically so that they always use the shiny new internal Python
  virtual-environment. This generation should happen automagically when you
  build `make` targets, but please holler if you run into a situation where it
  does not and you get errors.
- `_bascenev1.protocol_version()` now properly throws an exception if called
  while scene-v1 is not active.
- The `efro.dataclassio` system now supports `datetime.timedelta` values.
- Usage of `pcommandbatch` is now disabled by default. To enable it, set the env
  var `BA_PCOMMANDBATCH_ENABLE=1`. This is primarily due to rare sporadic
  failures I have observed or have been informed of, possibly involving socket
  exhaustion or other hard-to-debug OS conditions. For now I am still
  considering `pcommandbatch` supported and may continue to use it myself, but
  its speed gains may not be worth its added complexity indefinitely. As core
  counts keep increasing in the future, the time expense of spinning up a new
  Python process per pcommand decreases, making pcommandbatch less of a win.
  Please holler if you have any thoughts on this.
- Renamed the `prereqs` Makefile target to `env`. This is more concise and feels
  more accurate now that the target sets up things such as the Python virtual
  environment and generally gets the project environment ready to use.
- (build 21810) Fixed an issue where AppSubsystems could get inited multiple
  times (due to functools.cached_property no longer being thread-safe in Python
  3.12).
- The server config file is now in `toml` format instead of `yaml`. Python has
  built in support for reading `toml` as of 3.11 which means we don't have to
  bundle extra packages, and `toml` has more of a clean minimal design that
  works well for config files. Also I plan to use it for AssetPackage
  configuration stuff so this keeps things consistent.
- The server config can now be set to a `.json` file as an alternative to the
  default `.toml`. This can be handy when procedurally generating server
  configs. If no `--config` path is explicitly passed, it will look for
  `config.json` and `config.toml` in the same dir as the script in that order.
  
### 1.7.33 (build 21795, api 8, 2024-03-24)
- Stress test input-devices are now a bit smarter; they won't press any buttons
  while UIs are up (this could cause lots of chaos if it happened).
- Added a 'Show Demos When Idle' option in advanced settings. If enabled, the
  game will show gameplay demos (a slightly modified form of the stress test)
  periodically after sitting idle at the main menu for a bit. Like an old arcade
  game. I added this for an upcoming conference appearance but though people
  might like to enable it in other cases.
- Replays now have a play/pause button alongside the speed adjustment buttons
  (Thanks vishal332008!)
- Players now get points for killing bots with their own bombs by catching it
  and throwing it back at them. This is actually old logic but was disabled due
  to a logic flaw, but should be fixed now. (Thanks VinniTR!)
- Updated the 'Settings->Advanced->Enter Code' functionality to talk to the V2
  master server (V1 is still used as a fallback).
- Adopted the `@override` decorator in all Python code and set up Mypy to
  enforce its usage. Currently `override` comes from `typing_extensions` module
  but when we upgrade to Python 3.12 soon it will come from the standard
  `typing` module. This decorator should be familiar to users of other
  languages; I feel it helps keep logic more understandable and should help us
  catch problems where a base class changes or removes a method and child
  classes forget to adapt to the change.
- Added a reset button in the input mapping menu. (Thanks Temp!)
- Respawn icons now have dotted steps showing decimal progress to assist
  players on calculating when they are gonna respawn. (Thanks 3alTemp!)
- Replays now have rewind/fast-forward buttons!! (Thanks Dliwk, vishal332008!)
- Custom spaz "curse_time" values now work properly. (Thanks Temp!)
- Implemented `efro.dataclassio.IOMultiType` which will make my life a lot
  easier.
- Punches no longer physically affect powerup boxes which should make it easier
  to grab the powerup (Thanks VinniTR!).
- The 'Manual' party tab now supports entering IPv6 addresses (Thanks
  brostos!).
- Fixes a bug where Meteor Shower could make the game-end bell sound twice
  (Thanks 3alTemp!).
- Leaving the game or dying while touching your team's flag will no longer
  recover & return it indefinitely in a teams game of Capture the Flag. (Thanks
  3alTemp!)
- Added a server config setting for max players (not max clients) (Thanks
  EraOSBeta!)
- Added a UI for customizing Series Length in Teams and Points-to-Win in FFA
  (Thanks EraOSBeta!)
- Implemented HEX code support to the advanced color picker (Thanks 3alTemp!)
- Players leaving the game after getting hurt will now grant kills. (Thanks
  Temp!)
- Sphinx based Python documentation generation is now wired up (Thanks
  Loup-Garou911XD!)
- Renaming & overwriting existing profiles is no longer possible (Thanks Temp!)
- Cleaned up builds when running under WSL. Things like `make mypy` should now
  work correctly there, and it should now be possible to build and run either
  Linux or Windows builds there.
- Added an `allow_clear_button` arg to bauiv1.textwidget() which can be used to
  disable the 'X' button that clears editable text widgets.

### 1.7.32 (build 21741, api 8, 2023-12-20)
- Fixed a screen message that no one will ever see (Thanks vishal332008?...)
- Plugins window now displays 'No Plugins Installed' when no plugins are present
  (Thanks vishal332008!)
- Old messages are now displayed as soon as you press 'Unmute Chat' (Thanks
  vishal332008!)
- Added an 'Add to Favorites' entry to the party menu (Thanks vishal332008!)
- Now displays 'No Parties Added' in favorites tab if no favorites are present
  (Thanks vishal332008!)
- Now shows character icons in the profiles list window (Thanks vishal332008!)
- Added a Random button for names in the Player Profiles window (Thanks
  vishal332008!)
- Fixed a bug where no server is selected by default in the favorites tab
  (Thanks vishal332008!)
- Fixed a bug where no replay is selected by default in the watch tab (Thanks
  vishal332008!)
- Fixed a bug where no profile is selected by default in the profile tab (Thanks
  vishal332008!)
- Fixed a number of UI screens so that ugly window edges are no longer visible
  in corners on modern ultra wide phone displays.
- Added a `player_rejoin_cooldown` server config option. This defaults to 10
  seconds for servers but 0 for normal gui clients. This mechanism had been
  introduced recently to combat multiplayer fast-rejoin exploits and was set to
  10 seconds everywhere, but it could tend to be annoying for local single
  player play, dev testing, etc. Hopefully this strikes a good balance now.
- Removed the player-rejoin-cooldown mechanism from the C++ layer since it was
  redundant with the Python level one and didn't cover as many cases.
- Restored the behavior from before 1.7.28 where backgrounding the app would
  bring up the main menu and pause the action. Now it is implemented more
  cleanly however (an `on_app_active_changed()` call in the `AppMode` class).
  This means that it also applies to other platforms when the app reaches the
  'inactive' state; for instance when minimizing the window on the SDL build.

### 1.7.31 (build 21727, api 8, 2023-12-17)
- Added `bascenev1.get_connection_to_host_info_2()` which is an improved
  type-safe version of `bascenev1.get_connection_to_host_info()`.
- There is now a link to the official Discord server in the About section
  (thanks EraOSBeta!).
- Native stack traces now work on Android; woohoo! Should be very helpful for
  debugging.
- Added the concept of 'ui-operations' in the native layer to hopefully clear
  out the remaining double-window bugs. Basically, widgets used to schedule
  their payload commands to a future cycle of the event loop, meaning it was
  possible for commands that switched the main window to get scheduled twice
  before the first one ran (due to 2 key presses, etc), which could lead to all
  sorts of weirdness happening such as multiple windows popping up when one was
  intended. Now, however, such commands get scheduled to a current
  'ui-operation' and then run *almost* immediately, which should prevent such
  situations. Please holler if you run into any UI weirdness at this point.

### 1.7.30 (build 21697, api 8, 2023-12-08)
- Continued work on the big 1.7.28 update.
- Got the Android version back up and running. There's been lots of cleanup and
  simplification on the Android layer, cleaning out years of cruft. This should
  put things in a better more maintainable place, but there will probably be
  some bugs to iron out, so please holler if you run into any.
- Minimum supported Android version has been bumped from 5.0 to 6.0. Some
  upcoming tech such as ASTC textures will likely not be well supported on such
  old devices, so I think it is better to leave them running an older version
  that performs decently instead of a newer version that performs poorly. And
  letting go of old Android versions lets us better support new ones.
- Android version now uses the 'Oboe' library as an audio back-end instead of
  OpenSL. This should result in better behaving audio in general. Please holler
  if you experience otherwise.
- Bundled Android Python has been bumped to version 3.11.6.
- Android app suspend behavior has been revamped. The app should stay running
  more often and be quicker to respond when dialogs or other activities
  temporarily pop up in front of it. This also allows it to continue playing
  music over other activities such as Google Play Games
  Achievements/Leaderboards screens. Please holler if you run into strange side
  effects such as the app continuing to play audio when it should not be.
- Modernized the Android fullscreen setup code when running in Android 11 or
  newer. The game should now use the whole screen area, including the area
  around notches or camera cutouts. Please holler if you are seeing any problems
  related to this.
- (build 21626) Fixed a bug where click/tap locations were incorrect on some
  builds when tv-border was on (Thanks for the heads-up Loup(Dliwk's fan)!).
- (build 21631) Fixes an issue where '^^^^^^^^^^^^^' lines in stack traces could
  get chopped into tiny bits each on their own line in the dev console.
- Hopefully finally fixed a longstanding issue where obscure cases such as
  multiple key presses simultaneously could cause multiple main menu windows to
  pop up. Please holler if you still see this problem happening anywhere. Also
  added a few related safety checks and warnings to help ensure UI code is free
  from such problems going forward. To make sure your custom UIs are behaving
  well in this system, do the following two things: 1) any time you call
  `set_main_menu_window()`, pass your existing main menu window root widget as
  `from_window`. 2) In any call that can lead to you switching the main menu
  window, check if your root widget is dead or transitioning out first and abort
  if it is. See any window in `ui_v1_lib` for examples.
- (build 21691) Fixed a bug causing touches to not register in some cases on
  newer Android devices. (Huge thanks to JESWIN A J for helping me track that
  down!).
- Temporarily removed the pause-the-game-when-backgrounded behavior for locally
  hosted games, mainly due to the code being hacky. Will try to restore this
  functionality in a cleaner way soon.

### 1.7.29 (build 21619, api 8, 2023-11-21)

- Simply continued work on the big 1.7.28 update. I was able to finally start
  updating the Mac App Store version of the game again (it had been stuck at
  1.4!), and it turns out that Apple AppStore submissions require the version
  number to increase each time and not just the build number, so we may start
  seeing more minor version number bumps for that reason.
- Windows builds should now die with a clear error when the OpenGL version is
  too old (OpenGL 3.0 or newer is required). Previously they could die with more
  cryptic error messages such as "OpenGL function 'glActiveTexture2D' not
  found".

### 1.7.28 (build 21599, api 8, 2023-11-16)

- Turning off ticket continues on all platforms. I'll be moving the game towards
  a new monetization scheme mostly based on cosmetics and this has always felt a
  bit ugly pay-to-win to me, so it's time for it to go. Note that the
  functionality is still in there if anyone wants to support it in mods.
- Massively cleaned up code related to rendering and window systems (OpenGL,
  SDL, etc). This code had been growing into a nasty tangle for 15 years
  attempting to support various old/hacked versions of SDL, etc. I ripped out
  huge chunks of it and put back still-relevant pieces in a much more cleanly
  designed way. This should put us in a much better place for supporting various
  platforms and making graphical improvements going forward.
  `ballistica/base/app_adapter/app_adapter_sdl.cc` is an example of the now
  nicely implemented system.
- The engine now requires OpenGL 3.0 or newer on desktop and OpenGL ES 3.0 or
  newer on mobile. This means we're cutting off a few percent of old devices on
  Android that only support ES 2, but ES 3 has been out for 10 years now so I
  feel it is time. As mentioned above, this allows massively cleaning up the
  graphics code which means we can start to improve it. Ideally now the GL
  renderer can be abstracted a bit more which will make the process of writing
  other renderers easier.
- Removed gamma controls. These were only active on the old Mac builds anyway
  and are being removed from the upcoming SDL3, so if we want this sort of thing
  we should do it through shading in the renderer now.
- Implemented both vsync and max-fps for the SDL build of the game. This means
  you can finally take advantage of that nice high frame rate monitor on your
  PC. Vsync supports 'Disable', 'Enabled' and 'Auto', which attempts to use
  'adaptive' vsync if available, and no vsync otherwise.
- Spent some time tuning a few frame-timing mechanisms, so motion in the game
  should appear significantly smoother in some cases. Please let me know if it
  ever appears *less* smooth than before or if you see what looks like weird
  speed changes which could be timing problems.
- Debug speed adjustments are now Ctrl-plus or Ctrl-minus instead of just plus
  or minus. This makes these safer in case we want to enable them in regular
  builds at some point.
- Flashing things in the game (powerups about to disappear, etc.) now flash at a
  consistent rate even on high frame rate setups.
- Renamed Console to DevConsole, and added an option under advanced settings to
  always show a 'dev' button onscreen which can be used to toggle it. The
  backtick key still works also for anyone with a keyboard. I plan to add more
  functionality besides just the Python console to the dev-console, and perhaps
  improve the Python console a bit too (add support for on-screen keyboards,
  etc.)
- The in-app Python console text is now sized up on phone and tablet devices,
  and is generally a bit larger everywhere.
- Added an API to define DevConsole tabs via Python. Currently it supports basic
  buttons and text, but should be easy to expand to whatever we need. See
  `babase/_devconsole.py`. It should be easy to define new tabs via plugins/etc.
- Cleaned up onscreen keyboard support and generalized it to make it possible to
  support other things besides widgets and to make it easier to implement on
  other platforms.
- Added onscreen keyboard support to the in-app Python console and added an Exec
  button to allow execing it without a return key on a keyboard. The cloud
  console is probably still a better way to go for most people but this makes at
  least simple things possible without an internet connection for most Android
  users.
- Pressing esc when the DevConsole is in its small form now dismisses it
  instead of toggling it to its large form.
- Added some high level functionality for copying and deleting feature-sets to
  the `spinoff` tool. For example, to create your own `poo` feature-set based on
  the existing `template_fs` one, do `tools/spinoff fset-copy template_fs poo`.
  Then do `make update` and `make cmake` to build and run the app, and from
  within it you should be able to do `import bapoo` to get at your nice shiny
  poo feature-set. When you are done playing around, you can do `tools/spinoff
  fset-delete poo` to blow away any traces of it.
- Public builds now properly reconstruct the CMakeLists.txt file for project
  changes.
- Efrocache now supports a starter-archive when building server builds. This
  means that if you do something like `make clean; make
  prefab-server-release-build` you should see just a few file downloads
  happening instead of the hundreds that would happen before, which should be
  significantly faster & more efficient.
- Updated internal Python builds for Apple & iOS to 3.11.5, and updated a few
  dependent libraries as well (OpenSSL bumped from 3.0.8 to 3.0.10, etc.).
- Cleaned up the `babase.quit()` mechanism. The default for the 'soft' arg is
  now true, so a vanilla `babase.quit()` should now be a good citizen on mobile
  platforms. Also added the `g_base->QuitApp()` call which gives the C++ layer
  a high level equivalent to the Python call.
- (build 21326) Fixed an uninitialized variable that could cause V1 networking
  to fail in some builds/runs (thanks Rikko for the heads-up).
- (build 21327) Fixed an issue that could cause the app to pause for 3 seconds
  at shutdown.
- Worked to improve sanity checking on C++ RenderComponents in debug builds to
  make it easier to use and avoid sending broken commands to the renderer. Some
  specifics follow.
- RenderComponents (C++ layer) no longer need an explicit Submit() at the end;
  if one goes out of scope not in the submitted state it will implicitly run a
  submit. Hopefully this will encourage concise code where RenderComponents are
  defined in tight scopes.
- RenderComponents now have a ScopedTransform() call which can be used to push
  and pop the transform stack based on C++ scoping instead of the old
  PushTransform/PopTransform. This should make it harder to accidentally break
  the transform stack with unbalanced components.
- Fixes an issue related to incorrect die-message handling by hockey pucks (fix
  #617). Thanks EraOSBeta!
- Fixes an issue where clamped player-name would display incorrectly if extra
  spaces are present (fix #618). Thanks vishal332008!
- Fixes an issue where King of the Hill scoreboard did not display immediately
  (fix #614). Thanks heLlow-step-sis!
- Fixes an issue where CTF flag return counters could get stuck (fix #584).
  Thanks SoK05 and Dliwk!
- In cases where there's no browser available, the v2 account sign-in URL can
  now be tapped to copy it (Thanks vishal332008!).
- Removed the bits from `babase.app` that were deprecated in 1.7.27. I know that
  was only one version ago, but this version has been cooking for a while now.
- Visual Studio projects have been updated to target Visual Studio 2022.
- Now that all our compilers support it, updating from the C++17 standard to
  C++20. This will allow a few useful things such as being able to pack 8 bools
  into 1 byte.
- Created a custom icon for BallisticaKit (previously it was just the BombSquad
  icon with an ugly 'C' on it). BombSquad itself will still have the BombSquad
  icon.
- Changed `AppState.NOT_RUNNING` to `AppState.NOT_STARTED` since not-running
  could be confused with a state such as paused.
- Changed the general app-state terms 'pause' and 'resume' to 'suspend' and
  'unsuspend'. (note this has nothing to do with pausing in the game which is
  still called pausing). The suspend state is used by mobile versions when
  backgrounded and basically stops all activity in the app. I may later add
  another state called 'paused' for when the app is still running but there is
  an OS dialog or ad or something in front of it. Though perhaps another term
  would be better to avoid confusion with the act of pausing in the game
  ('inactive' maybe?).
- Fixed an issue that could cause a few seconds delay when shutting down if
  internet access is unavailable.
- Generalized the UI system to accept a delegate object, of which UIV1 is now
  one. In the future this will allow plugging in UIV2 instead or other UI
  systems.
- Headless builds now plug in *no* ui delegate instead of UIV1, so one must
  avoid calling UI code from servers now. This should reduce server resource
  usage a bit. Please holler if this causes non-trivial problems. In general,
  code that brings up UI from gameplay contexts should check the value of
  `ba.app.env.headless` and avoid doing so when that is True.
- Cleaned up quit behavior a bit more. The `babase.quit()` call now takes a
  single `babase.QuitType` enum instead of the multiple bool options it took
  before. It also takes a `confirm` bool arg which allows it to be used to bring
  up a confirm dialog.
- Clicking on a window close button to quit no longer brings up a confirm dialog
  and instead quits immediately (though with a proper graceful shutdown and a
  lovely little fade).
- Camera shake is now supported in network games and replays. Somehow I didn't
  notice that was missing for years. The downside is this requires a server to
  be hosting protocol 35, which cuts off support for 1.4 clients. So for now I
  am keeping the default at 33. Once there a fewer 1.4 clients around we can
  consider changing this (if everything hasn't moved to SceneV2 by then).
- Added a server option to set the hosting protocol for servers who might want
  to allow camera shake (or other minor features/fixes) that don't work in the
  default protocol 33. See `protocol_version` in `config.yaml`. Just remember
  that you will be cutting off support for older clients if you use 35.
- Fixed a bug with screen-messages animating off screen too fast when frame
  rates are high.
- Added a proper graceful shutdown process for the audio server. This should
  result in fewer ugly pops and warning messages when the app is quit.
- Tidied up some keyboard shortcuts to be more platform-appropriate. For
  example, toggling fullscreen on Windows is now Alt+Enter or F11.
- Fancy rebuilt Mac build should now automatically sync its frame rate to the
  display its running on (using CVDisplayLinks, not VSync).
- Mac build is now relying solely on Apple's Game Controller Framework, which
  seems pretty awesome these days. It should support most stuff SDL does and
  with less configuring involved. Please holler if you come across something
  that doesn't work.
- Mac build is also now using the Game Controller Framework to handle keyboard
  events. This should better handle things like modifier keys and also will
  allow us to use that exact same code on the iPad/iPhone version.
- OS key repeat events are no longer passed through the engine. This means that
  any time we want repeating behavior, such as holding an arrow key to move
  through UI elements, we will need to wire it up ourselves. We already do this
  for things like game controllers however, so this is more consistent in a way.
- Dev console no longer claims key events unless the Python tab is showing and
  there is a hardware keyboard attached. This allows showing dev console tabs
  above gameplay without interfering with it.
- Added clipboard paste support to the dev console python terminal.
- Added various text editing functionality to the dev console python terminal
  (cursor movement, deleting chars and words, etc.)
- Internal on-screen-keyboard now has a cancel button (thanks vishal332008!)
- Public servers list now shows 'No servers found' if there are no servers to
  show instead of just remaining mysteriously blank (thanks vishal332008!)
- Players are now prevented from rejoining a session for 10 seconds after they
  leave to prevent game exploits. Note this is different than the existing
  system that prevents joining a *party* for 10 seconds; this covers people
  who never leave the party (Thanks EraOSBeta!).
- Fixes an issue where servers could be crashed by flooding them with join
  requests (Thanks for the heads-up Era!).
- The engine will now ignore empty device config dicts and fall back to
  defaults; these could theoretically happen if device config code fails
  somewhere and it previously would leave the device mysteriously inoperable.
- The game will now show <unset> for controls with no bindings in the in-game
  guide and controller/keyboard config screens.
- Fixed a crash that could occur if SDL couldn't find a name for connected
  joystick.
- Simplified the app's handling of broken config files. Previously it would do
  various complex things such as offering to edit the broken config on desktop
  builds, avoiding overwriting broken configs, and automatically loading
  previous configs. Now, if it finds a broken config, it will simply back it up
  to a .broken file, log an error message, and then start up normally with a
  default config. This way, things are more consistent across platforms, and
  technical users can still fix and restore their old configs. Note that the app
  still also writes .prev configs for extra security, though it no longer uses
  them for anything itself.
- Converted more internal engine time values from milliseconds to microseconds,
  including things like the internal EventLoop timeline. Please holler if you
  notice anything running 1000x too fast or slow. In general my strategy going
  forward is to use microseconds for exact internal time values but to mostly
  expose float seconds to the user, especially on the Python layer. There were
  starting to be a few cases were integer milliseconds was not enough precision
  for internal values. For instance, if we run with unclamped framerates and hit
  several hundred FPS, milliseconds per frame would drop to 0 which caused some
  problems. Note that scenev1 will be remaining on milliseconds internally for
  compatibility reasons. Scenev2 should move to microseconds though.
- The V2 account id for the signed in account is now available at
  `ba*.app.plus.accounts.primary.accountid` (alongside some other existing
  account info).
- (build 21585) Fixed an issue where some navigation key presses were getting
  incorrectly absorbed by text widgets. (Thanks for the heads-up Temp!)
- (build 21585) Fixed an issue where texture quality changes would not take
  effect until next launch.
- Added a 'glow_type' arg to `bauiv1.textwidget()` to adjust the glow used when
  the text is selected. The default is 'gradient' but there is now a 'uniform'
  option which may look better in some circumstances.

### 1.7.27 (build 21282, api 8, 2023-08-30)

- Fixed a rare crash that could occur if the app shuts down while a background
  thread is making a web request. The app will now try to wait for any such
  attempts to complete.
- Fixed a bug where PlayerSpaz used `bs.apptime()` where `bs.time()` should have
  been used (thanks EraOSBeta!).
- Added `babase.app.env` which is a type-friendly object containing various
  environment/runtime values. Values directly under `app` such as
  `babase.app.debug_build` will either be consolidated here or moved to classic
  if they are considered deprecated.
- Started using Python's `warnings` module to announce deprecations, and turned
  on deprecation warnings for the release build (by default in Python they are
  mostly only on for debug builds). This way, when making minor changes, I can
  keep old code paths intact for a few versions and warn modders that they
  should transition to new code paths before the old ones disappear. I'd prefer
  to avoid incrementing api-version again if at all possible since that is such
  a dramatic event, so this alternative will hopefully allow gently evolving
  some things without too much breakage.
- Following up on the above two entries, several attributes under `babase.app`
  have been relocated to `babase.app.env` and the originals have been given
  deprecation warnings and will disappear sometime soon. This includes
  `build_number`, `device_name`, `config_file_path`, `version`, `debug_build`,
  `test_build`, `data_directory`, `python_directory_user`,
  `python_directory_app`, `python_directory_app_site`, `api_version`, `on_tv`,
  `vr_mode`, `toolbar_test`, `arcade_mode`, `headless_mode`, `demo_mode`, and
  `protocol_version`.
- Reverting the Android keyboard changes from 1.7.26, as I've received a few
  reports of bluetooth game controllers now thinking they are keyboards. I'm
  thinking I'll have to bite the bullet and implement something that asks the
  user what the thing is to solve cases like that.
- Added tags allowing easily stripping code out of spinoff projects when a
  specific feature-set is not present. For example, to strip lines out when
  feature-set 'foo' is not present, surround them by lines containing
  `__SPINOFF_REQUIRE_FOO_BEGIN__` and `__SPINOFF_REQUIRE_FOO_END__`.

### 1.7.26 (build 21259, api 8, 2023-08-29)

- Android should now be better at detecting hardware keyboards (you will see
  'Configure Keyboard' and 'Configure Keyboard P2' buttons under
  Settings->Controllers if a hardware keyboard is detected). It can be a bit
  tricky distinguishing between gamepad type devices and keyboards on Android,
  so please holler if you have a gamepad that now suddenly thinks it is a
  keyboard or anything like that.
- Various general improvements to the pcommand (project command) system.
- Modules containing pcommand functions are now named with an 's' - so
  `pcommands.py` instead of `pcommand.py`. `pcommand.py` in efrotools is now
  solely related to the functioning of the pcommand system.
- Implemented the `pcommandbatch` system, which is a way to run pcommands using
  a simple local server/client architecture, and set up key build targets to use
  that by default instead of regular pcommand. In some cases, such as when
  assembling build assets, this can speed things up by 5x or so. Run `make
  pcommandbatch_speed_test` to see what the theoretical biggest speedup is on
  your system. If you run into any problems that seem to be related to this, you
  can disable it by setting env var `BA_PCOMMANDBATCH_DISABLE=1` which will
  cause everything to go use regular old pcommand. See docs in
  `tools/efrotools/pcommandbatch.py` for more info.
- Renamed the various `App` C++ classes to `AppAdapter` which better represents
  their current intended role. They are not a general interface to app
  functionality, but rather adapt the app to a particular paradigm or api (VR,
  Headless, SDL GUI, etc.). Also am trying to move any functionality out of
  those classes that does not fit that definition.
- Started cleaning up the app shutdown process. This will allow the app to
  gracefully run tasks such as syncing account data to the cloud or disk or
  properly closing the audio system when shutting down. It also means there
  should be more consistent use of the 'Quit?' confirm window. Please holler if
  you see any odd behavior when trying to quit the app.
- Unix TERM signal now triggers graceful app shutdown.
- Added `app.add_shutdown_task()` to register coroutines to be run as part of
  shutdown.
- Removed `app.iircade_mode`. RIP iiRcade :(.
- Changed `AppState.INITIAL` to `AppState.NOT_RUNNING`, added a
  `AppState.NATIVE_BOOTSTRAPPING`, and changed `AppState.LAUNCHING` to
  `AppState.INITING`. These better describe what the app is actually doing while
  in those states.

### 1.7.25 (build 21211, api 8, 2023-08-03)

- Fixed an issue where the main thread was holding the Python GIL by default in
  monolithic builds with environment-managed event loops. This theoretically
  could have lead to stuttery performance in the Android or Mac builds.
- Did a bit of cleanup on `baenv.py` in preparation for some additional setup it
  will soon be doing to give users more control over logging.
- `getconfig` and `setconfig` in `efrotools` are now `getprojectconfig` and
  `setprojectconfig` (to reflect the file name changes that happened in 1.7.20).
- The efrocache system (how assets and prebuilt binaries are downloaded during
  builds) now uses a `efrocache_repository_url` value in
  `config/projectconfig.json` instead of being hard-coded to my server. This
  makes it possible to theoretically set up mirror servers. I currently keep the
  cache pruned to the last few months worth of files but theoretically someone
  could set up a server that never gets pruned and contains all history from now
  until forever. Efrocache is basically just a big pile of files organized by
  their hashes (see `tools/efrotools/efrocache.py` for details).
- On a related note, the .efrocachemap file now just contains hashes instead of
  full urls per file (which were based on those hashes anyway).
- The default efrocache file location is now `.cache/efrocache` instead of
  `.efrocache`. Feel free to blow away any `.efrocache` dir if you still have
  one (or move it to the new path to avoid having to download things again).
- It is now possible to set an `EFROCACHE_DIR` env var to tell efrocache to
  store its local files somewhere besides the per-project default of
  `.cache/efrocache`. This can save a lot of download time if you want to share
  it between multiple repos or are doing full cleans/rebuilds a lot (if it is
  outside the project dir it won't get blown away during cleans). Efrocache dirs
  are universal (again its just a big pile of files organized by hash) so there
  should be no issues sharing cache dirs. Another nice side effect of
  maintaining a single local efrocache dir is that anything you've ever built
  will still be buildable; otherwise if your build tries to download very old
  cache files they may no longer be available on my efrocache server.
- Hardened efrocache code a bit so that failures during downloads or
  decompresses are less likely to leave problematic half-made stuff lying
  around. Namely, things are now always downloaded or decompressed into temp
  dirs and only moved into their final locations once that completes
  successfully. Its extra important to be safe now that its possible to share
  local efrocache dirs between projects or otherwise keep them around longer.
- Experimenting a bit with adding support for
  [Pyright](https://github.com/microsoft/pyright) type-checking. This could
  theoretically allow for a really great interactive Python environment in
  Visual Studio Code (and potentially other editors), so am seeing if it is
  worth officially supporting in addition to or as a replacement for Mypy. See
  `tools/pcommand pyright`

### 1.7.24 (build 21199, api 8, 2023-07-27)

- Fixed an issue where respawn icons could disappear in epic mode (Thanks for
  the heads-up Rikko!)
- The `BA_ENABLE_IRONY_BUILD_DB` optional build env-var is now
  `BA_ENABLE_COMPILE_COMMANDS_DB` since this same functionality can be used by
  clangd or other tools. Originally I was using it for Irony for Emacs; hence
  the old name.
- Due to the cleanup done in 1.7.20, it is now possible to build and run
  Ballistica as a 'pure' Python app consisting of binary Python modules loaded
  by a standard Python interpreter. This new build style is referred to as
  'modular'. The traditional form of the app, where we bootstrap Python
  ourselves inside a standalone binary, is called 'monolithic'. To build and run
  Ballistica in modular form, you can do `make cmake-modular` or `make
  cmake-modular-server`. This should make it easier to use certain things like
  Python debuggers with Ballistica. While I expect most builds of the engine to
  remain monolithic, this may become the default for certain situations such as
  server builds or possibly Linux builds if it seems beneficial. We'll see.
  Modular mode should work on Linux and Mac currently; other platforms remain
  monolithic-only for now.
- Changed builds such as `cmake` and `cmake-server` to be more like the new
  `cmake-monolithic-*` builds; there is now a `staged` dir that built binaries
  are symlinked into instead of just dumping a `ba_data` into the cmake build
  dir. This keeps things a bit cleaner with fewer build-related files
  interspersed with the stuff that Ballistica expects to be there at runtime.
  This also allows an elegant `-dist` flag to be used with the staging command
  to copy files instead of symlinking them.
- Changed path wrangling a bit in baenv.py. All ballistica Python paths
  (including python-site-packages) are now placed *before* any other existing
  Python paths. This should provide a more consistent environment and means
  Ballistica will always use its own version of things like yaml or certifi or
  typing_extensions instead of ones the user has installed via pip. Holler if
  you run into any problems because of this and we can make an option to use the
  old behavior where Ballistica's app and site paths get placed at the end.
- It is now possible to manually run the app loop even on monolithic builds;
  just do `PYTHONPATH=ba_data/python ./ballisticakit -c "import baenv;
  baenv.configure(); import babase; babase.app.run()"`. This is basically the
  same thing modular builds are doing except that they use a regular Python
  interpreter instead of the ballisticakit binary.
- Cleaned up the `tools/pcommand stage_assets` command. It now always expects a
  separate `-debug` or `-release` arg. So old commands such as `tools/pcommand
  stage_assets -win-Win32-Debug .` now look like `tools/pcommand stage_assets
  -win-Win32 -debug .`. Please holler if you run into any broken asset-staging
  calls in the Makefile/etc.
- `FeatureSet.has_native_python_module` has been renamed to
  `FeatureSet.has_python_binary_module` to be more consistently with related
  functionality.
- Renamed `stage_assets` to `stage_build` and the module it lives in from
  `assetstaging` to simply `staging`. The staging stuff now covers more things
  than simply asset files so this is a more accurate name.
- Added `babase.fatal_error()`. Mod code should generally never use this, but it
  can be useful for core engine code to directly and clearly point out problems
  that cannot be recovered from (Exceptions in such cases can tend to be
  'handled' which leads to a broken or crashing app).

### 1.7.23 (build 21178, api 8, 2023-07-19)

- Network security improvements. (Thanks Dliwk!)
- You can now double click a chat message to copy it. (Thanks Vishal332008!)
- Android's audio library has been updated to the latest version (and is now
  much easier for me to keep up to date). Please holler if you run into anything
  wonky related to audio.
- Updated our C json handling code to the latest version of cJSON. Should fix
  some potential vulnerabilities.

### 1.7.22 (build 21165, api 8, 2023-07-11)

- Fixed a very rare race condition when launching threads or sending synchronous
  cross-thread messages. This was manifesting as one out of several thousand
  server launches hanging.
- Changed health box from a red cross to a green cross (turns out games aren't
  supposed to use red crosses for health for legal reasons).
- Cleaned up how Android sets up its OpenGL context; it should be more flexible
  with the config formats it allows may might fix rare cases of graphics setup
  failing (such as with latest Android emulator for me). Please holler if you
  see any graphics wonkiness with this update.
- Added SoK's explodinary icon to the game's custom text drawing because SoK is
  awesome.
- (build 21165) Fixed an issue on Android that could lead to crashes if device
  events occurred very early at launch (button presses, joystick movement, etc.)

### 1.7.21 (build 21152, api 8, 2023-06-27)

- Fixed an issue where server builds would not always include collision meshes.
- Upgraded Python to 3.11.4 on Android builds.
- Cleaned up the language subsystem and the process for applying app-config
  changes a bit. Please holler if you see weirdness in either.
- QR code textures now have a soft limit of 64 bytes for their addresses.
  Warnings will be given for longer addresses up to 96 bytes at which point qr
  code creation will fail. This should keep the images reasonably readable and
  avoids a crash that could occur when more data was provided than could
  physically fit in the qr code.
- `PotentialPlugin` has been renamed to `PluginSpec` and the list of them
  renamed from `babase.app.plugins.potential_plugins` to
  `babase.app.plugins.plugin_specs`.
- Added a simpler warning message when plugins are found that need to be updated
  for the new api version.
- Previously, the app would only check api version on plugins when initially
  registering them. This meant that once a plugin was enabled, the app would
  always try to load it even if api version stopped matching. This has been
  corrected; now if the api version doesn't match it will never be loaded.
- Fixed an error where plugins nested more than one level such as
  `mypackage.myplugin.MyPlugin` would fail to load.
- Removed the `display_name` attr from the `PluginSpec` class, as it was simply
  set to `class_path`. It seems that referring to plugins simply by their
  class-paths is a reasonable system for now.
- Added `enabled`, `loadable`, `attempted_load` and `plugin` attrs to the
  `PluginSpec` class. This should make it easier to interact with the overall
  app plugin situation without having to do hacky raw config wrangling.
- Plugins should now show up more sensibly in the plugins UI in some cases. For
  example, a plugin which was previously loading but no longer is after an
  api-version change will still show up in the list as red instead of not
  showing up at all.

### 1.7.20 (build 21140, api 8, 2023-06-22)

- This seems like a good time for a `refactoring` release in anticipation of
  changes coming in 1.8. Basically this means that a lot of things will be
  getting moved or renamed, though their actual functionality should remain
  mostly the same. This will allow modders to prepare for some of what is coming
  in 1.8 without having to worry about functionality changing also. Hopefully
  this will be easier than dumping everything at once when 1.8.0 drops.
- Bumped api-version from 7 to 8. There will be enough breaking changes here
  that I think it's a good thing to force modders to explicitly check/update
  their stuff.
- Started work on the `ba.app.components` subsystem which will be used by
  different app-modes, plugins, etc. to override various app functionality.
- Removed telnet support. This never worked great, has been disabled in server
  builds for a while now, and cloud console mostly eliminates its use case.
- Added the `baclassic` package. As more modern stuff like app-modes,
  squads-mode, and scene-versions start to come online, code specific to more
  hard-coded classic ways of doing things will get migrated here to keep things
  clean and maintainable. Though there are no plans to remove classic
  functionality from the game anytime soon, this functionality may become
  unavailable in some contexts such as when modding cloud servers.
- Added a `baclassic.ClassicSubsystem` singleton accessible as `ba.app.classic`.
  Various older bits from `ba.app` and elsewhere will start to be migrated
  there. Note that the value for `ba.app.classic` can be None if classic is not
  present, so code should try to handle that case cleanly when possible.
- Moved a number of attributes and methods from `ba.app` to `ba.app.classic`.
  This includes things like `spaz_appearances`, `campaigns`, and `maps`.
- `ba.app.accounts_v1` is now `ba.app.classic.accounts`.
- `ba.app.accounts_v2` is now `ba.app.accounts`. Going forward, most all account
  functionality should go through this native v2 stuff.
- 'Model' and 'CollideModel' are now known as 'Mesh' and 'CollisionMesh'
  respectively. I've been wanting to make this change for a while since that
  more accurately describes what is currently stored in a .bob/.cob file. I
  would like to reserve the term 'Model' for use in the future; probably for
  something that can represent multiple meshes, collision-meshes, shading, etc.
  wrapped up into a single unit. To update your code for this change, just
  search for all variations of 'model', 'Model', 'collide_model', '
  CollideModel', etc. and replace them with the equivalent ' Mesh' or
  'CollisionMesh' forms. There should be no remaining uses of 'model' in
  ballistica currently so you should be able to track everything down this way.
- Added the `bascenev1` package. Scene-versions are a major upcoming feature in
  1.8 which for the first time will allow us to make substantial additions and
  changes to low-level game-related types such as nodes, models, and textures
  without breaking backwards compatibility. (bascenev2, etc.) The first step of
  this process will be to move all existing gameplay types into `bascenev1`. So
  instead of looking like: `import ba; ba.newnode()`, gameplay code might look
  more like `import bascenev1 as bs; bs.newnode()` (Wheeee 'bs' is back!).
- Added the `bauiv1` package. This contains all of the existing user-interface
  functionality. Similar to `bascenev1`, most existing UI code now uses the
  convention `import bauiv1 as bui`. This versioning will allow us to evolve
  nicer UI systems in the future (bauiv2, etc.) while keeping existing UIs
  functional.
- Many common bits from `ba` are now available from `bascenev1` and/or `bauiv1`.
  For instance, `bascenev1.app` and `bauiv1.app` are the same as `ba.app`. The
  goal is that most gameplay related modules should only need to import
  `bascenev1` and most UI related modules only `bauiv1` to keep things as simple
  as possible. The `ba` package is now mainly a common repository of
  functionality for these client-facing packages to pull from and should not
  often need to be used directly.
- There is no longer a 'ui' context. Previously, lots of common functionality
  would differ in behavior when executed under the 'ui' context. For example,
  `ba.screenmessage()` under the 'ui' context would simply print to the local
  device's screen, whereas when called under a game hosting context it would
  result in messages sent to all game clients. Now, however, there are instead
  unique versions for gameplay (`bascenev1.screenmessage()`) and ui
  (`bauiv1.screenmessage()`). These versions may differ in arguments and
  functionality; see docs for details. In general, the `ui` versions no longer
  care what context they are running under; their results will always just apply
  to the local device.
- The `ba.Context` class has been reworked a bit and is now `ba.ContextRef` to
  more accurately describe what it actually is. The default constructor
  (`ba.ContextRef()`) will grab a reference to the current context. To get a
  context-ref pointing to *no* context, do `ba.ContextRef.empty()`. UI stuff
  will now insist on being run with no context set. To get references to
  Activity/Session contexts, use the context() methods they provide.
- The following have been split into `bascenev1` and `bauiv1` versions:
  `screenmessage()`, `gettexture()`, `getsound()`, `getmesh()`,
  `getcollisionmesh()`, `getdata()`.
- The `_bainternal` module (the closed source parts of the app) is now the
  `baplus` package. There were too many things with 'internal' in the name and
  it was starting to get confusing. Also, the goal is for this to be an optional
  thing at some point and I feel 'plus' better fits that role; ' internal'
  sounds like something that is always required.
- Added the general concept of 'feature-sets' to the build system. A feature-set
  consists of a high level subset of the app source that can be included or
  excluded for different builds. The current list of feature-sets is `scene_v1`,
  `ui_v1`, `classic`, and `plus`. Tests are being added to ensure that
  feature-sets remain cleanly independent of eachother and also that the app can
  be built and run without *any* feature-sets present. Stay tuned for more info
  as things evolve, but the general idea is that feature-sets will allow us to
  isolate and test new functionality in an efficient way and also will allow
  'spinoff' projects to strip out parts of the app they don't need or add in new
  custom parts on the top of the base set. Modders interested in ' total
  conversions' may want to keep an eye on this.
- There is no longer a standalone `ba.playsound()` function. Both ui-sounds (
  acquired via `bauiv1.getsound()` and scene-sounds (acquired via
  `bascenev1.getsound()`) now have a play() method on them for this purpose. So
  just search for any instances of 'playsound' in your code and change stuff
  like `ba.playsound(ba.getsound('error'))` to `bs.getsound('error').play()`.
  Playing sounds in timers is now especially nicer looking; instead of
  `ba.timer(1.0, ba.Call(ba.playsound, my_sound))` you can now simply do
  `bs.timer(1.0, my_sound.play)`
- Since time functionality needs to be split between ui and scene versions
  anyway, I'm taking the opportunity to revise ballistica's time concepts. I
  revamped these in 1.5, and, after working with them for a few years, I feel
  that having a single time(), timer(), and Timer() call with a variety of
  arguments influencing behavior is unwieldy, so I'll be splitting things out
  into a few separate and simplified versions. Details follow.
- There is now the concept of 'app-time'. This was previously called '
  real-time'. It is basically time that has elapsed while the app is actively
  running. It never jumps ahead or goes backwards and it stops progressing while
  the app is suspended (which is why I feel the term 'real-time' was a bit
  misleading).
- `ballistica::GetRealTime()` in the C++ layer is now
  `ballistica::GetAppTimeMillisecs()`.
- App-time is now stored internally in microseconds instead of milliseconds, and
  there is a `ballistica::GetAppTimeMicrosecs()` call to retrieve the full
  resolution value.
- A number of calls, including the various time/timer functions listed below,
  now always accept time as float seconds and no longer accept a ba.TimeFormat
  value to do otherwise. TimeFormat was basically a way to transition elegantly
  from milliseconds to seconds everywhere, but it has been long enough now that
  we should simplify things. If you are passing
  timeformat=ba.TimeFormat.MILLISECONDS anywhere, simply divide your value by
  1000 now instead to make it seconds.
- In Python there is now an `apptime()` function to get current app-time in
  seconds, an `apptimer()` function to set a timer based on app-time, and an
  `AppTimer()` class to get an adjustable/cancelable timer. There is also an
  `AppTime` type which is technically just float but which can be used by
  type-checkers to keep these time values from being accidentally mixed with
  others. All of these are available in `ba`, `bauiv1`, and `bascenev1`.
- There is now the concept of `display-time` which is a value that progresses
  *mostly* at the same speed as app-time, but in a way that tries to advance at
  a constant rate per local frame drawn, which is useful for visual purposes
  such as UI animations. Trying to instead use app-time in these situations may
  lead to visual jitters since actual times between frame draws may not always
  be constant. Display-time avoids this problem, trading off technical time
  accuracy for visual smoothness. Be aware that display-time updates may be very
  sparse (like 10 per second) if the app is running in headless mode.
- There is now a `displaytime()` function to get current display-time in
  seconds, a `displaytimer()` function to set a timer based on display-time, and
  a `DisplayTimer()` class for an adjustable timer. `DisplayTime` is the custom
  type for these time values (though again, outside of the type-checker it is
  simply a float).
- Within scenes, there is the concept of 'scene-time' or simply just 'time'.
  This was previously called 'sim-time' and is the default time value that most
  gameplay code should deal with. When speeding up or slowing down or pausing a
  game, it is the rate of scene-time progression that is actually changing.
- The `bascenev1.time()` function now gets the current scene-time in seconds,
  the `bascenev1.timer()` function sets a timer based on scene-time, and
  `bascenev1.Timer()` class gives an adjustable timer. `bascenev1.Time` is the
  custom type for these time values (though again, outside of the type-checker,
  it is simply a float). These names are the same as ballistica's previous
  unified time calls, but they no longer have the options to return values in
  milliseconds or operate on other time types. Just do `int(bs.time() * 1000)`
  if you need milliseconds.
- The 'base-time' concept within scenes remains. Base-time can be thought of as
  a metronome - it progresses constantly for a scene even if the scene is paused
  or sped up or slowed down. Some factors, however, can still cause it to speed
  up or slow down, including changing playback rate in a replay or excess cpu
  load causing it to progress slower than normal.
- There is now a `bascenev1.basetime()` function to get the current base-time in
  seconds, a `bascenev1.basetimer()` call to set a timer using base-time, and a
  `bascenev1.BaseTimer` class for an adjustable timer. `bascenev1.BaseTime` is
  the custom type for these values, though again it is simply a float outside of
  the type checker.
- Reworked frame scheduling to be much more general and no longer assume 60fps (
  basically using the new 'display-time' concept). The engine should now be
  better at maintaining smooth looking animation at other frame-rates. Please
  holler if you see otherwise. Note this doesn't affect the issue where pure SDL
  builds like PC/Linux are locked to 60fps; that's a separate thing.
- You can set env-var `BA_DEBUG_LOG_DISPLAY_TIME=1` to get display-time stat
  logs to make sure things are working smoothly on your setup.
- The engine no longer requires that ba_data and other required files exist in
  the current working dir. This assumption meant the engine would at some point
  `chdir()` to where those files live, which felt dirty and complicated passing
  command line args or using ballistica functionality as part of scripts. There
  is now `ba.app.data_directory` which shows where the app is looking for its
  stuff. It is also now possible to specify this directory on the command-line
  via `--data-dir` or `-d`. Note that some platforms/setups may choose to
  `chdir()` to that dir *before* spinning up the engine (to get clean relative
  paths in stack traces/etc.), but the engine itself no longer forces this.
- The `-cfgdir` command-line arg has been renamed to be either `--config-dir` or
  `-C`.
- The `-exec` command-line arg has been renamed to be either `--exec` or `-e`.
- Added a command arg accessible via `--command` or `-c`. Unlike the exec arg
  which runs as part of the app event loop, this command runs *instead* of the
  normal event loop. It can be thought of as analogous to the `-c` arg for the
  Python interpreter. This provides a clean way to do things like introspect
  ballistica's binary modules without having to worry about data files being
  present or about exiting the app after the command runs. The app simply
  bootstraps its Python interpreter, runs this command, and then exits.
- Moved bootstrapping code from a few different places such as ba._bootstrap to
  a standalone `baenv` module. Calling `baenv.configure()` will set up various
  Python things such as script paths, logging, stdout redirection, and signal
  handling. Default runs of the app will do this as the very first thing, but it
  will also be possible to skip this and use ballistica functionality in a more
  'vanilla' Python environment. Running ballistica in the following way should
  be essentially the same as a 'default' run: `PYTHONPATH=ba_data/python
  ./ballisticakit -c 'import baenv; baenv.configure(); import ba;
  ba.app.run()'`.
- Related to the above, it is now possible for `ba.app.python_directory_app`,
  `ba.app.python_directory_user`, and `ba.app.python_directory_app_site` to be
  None if ballistica is being run in a non-standard environment setup. Just
  something to watch out for.
- The `ba` module is no longer imported by default. Since most modding will go
  through other modules now such as `bascenev` or `bauiv1` it seemed odd to be
  importing only `ba`.
- Starting to move the 'spinoff' system into the public repo (things like
  tools/spinoff and tools/batools/spinoff). This is what will be used to make
  filtered standalone versions of ballistica. More on this soon.
- The `ba` module is now called `babase` and is now just a feature-set like any
  other, which simplifies a lot of project logic. It can even be removed from
  spinoff projects, though in practice it makes little sense to do so.
- Python dummy-modules are now always generated on an as-needed basis (when
  running things like `make mypy`) and live in build/dummymodules instead of
  under assets src.
- Added a help command accessible via '--help' or '-h'. Prints available command
  line args/etc.
- Mods dir can now be overridden via '--mods-dir' or '-m' command line args.
- Ballistica has been updated to use Python 3.11 (with all bundled Python
  versions set to 3.11.3).
- Cleaned up bundled Python builds a bit; they now include a number of
  previously-not-included modules such as the rather tricky to compile 'ctypes'.
  Also some modules that relied on native parts that we are not building have
  been filtered out. If you come across any bundled modules that don't import or
  there are any standard modules that you would like to have which are currently
  excluded, please holler.
- Fixes an issue where holding a key while bringing up the chat window could
  leave the player moving in the same direction.
- The ballistica project config file has been renamed from 'config/config.json'
  to 'config/projectconfig.json'. There's a fair amount of other stuff in the
  config dir these days so this helps keep things clear.
- The resources directory is now 'src/resources' (though this is mostly not
  present in the public repo as of yet, but it should appear at some point).
- Similarly, the assets directory is now 'src/assets' and assets get built to '
  build/assets'. This simplifies a lot of project logic in terms of which files
  get blown away during cleans, which get ignored by syncs, etc. (a single big
  src and build dir is simpler than lots of little ones).
- Shortened some names for meta-generated sources. Something like '
  ballistica/generated/python_embedded/foo.inc' might now look more like '
  ballistica/mgen/pyembed/foo.inc'. Some include paths were starting to get
  ridiculously long so this will save a bit of space, especially as
  meta-generated code is set to become a bigger deal soon.
- Renamed BallisticaCore to BallisticaKit. This is simply the default project
  name and is replaced by an actual project name such as 'BombSquad' in spun-off
  projects. Because there is now a 'core' feature set, this name was feeling a
  bit ambiguous. I also feel 'core' sounds like a small subset of a project and
  'kit' more accurately sounds like the entirety of a project. Also, in the
  future, the default BallisticaKit app may be expanded with editing
  functionality and I feel the name 'Kit' fits better for something used that
  way than 'Core' does.
- The `ballisticacore_internal` precompiled library has been renamed to
  `ballistica_plus`. This name better describes what it actually is (basically
  precompiled native portion of the `plus` feature set). Also by removing the
  'kit' from the end it will no longer be renamed in spinoff projects, meaning
  we should be able to recycle the same built libraries in those cases.
- Moved the `ba*.app.accounts` subsystem to `ba*.app.plus.accounts`. This is a
  little more verbose but is cleaner in a way since that functionality is part
  of plus and is not available when plus is missing. So now there's
  `ba*.app.classic.accounts` for v1 stuff and `ba*.app.plus.accounts` for v2
  stuff.
- For similar reasons, moved the `ba*.app.cloud` subsystem to
  `ba*.app.plus.cloud`.
- The big single ballistica standard library Python package containing all the
  built in games, actors, windows, etc. (bastd) has been split out into parts
  associated with bascenev1 (bascenev1lib) and bauiv1 (bauiv1lib). This way,
  when bascenev2 comes along, it can have its own unique associated library of
  stuff (bascenev2lib). To upgrade existing code, go through and replace
  instances of `bastd.ui` with `bauiv1lib` and all other instances of `bastd`
  with `bascenev1lib`. That should mostly do it. Random tip: check out the
  `tools/pcommand mypy_files` as a handy tool to help get your mods updated.
- (build 21057) Fixed an issue with news items erroring on the main menu (thanks
  for the heads up Rikko)
- (build 21059) Fixed an issue where trying to add a new playlist would error (
  thanks for the heads up SEBASTIAN2059)
- (build 21059) Fixed meta scanning which was coming up empty. Note that games
  must now tag themselves via `ba_meta export bascenev1.GameActivity` instead of
  `ba_meta export game` to be discovered. Warnings will be issued if the old tag
  form is found. This is necessary because there will be totally different
  concepts of game-activities/etc. in future scene versions so we need to use
  exact class names instead of the 'game' shortcut.
- (build 21060) Fixed a bug where epic mode was not in slow motion (but sounds
  still were hehehehe).
- (build 21062) The audio server no longer stops all playing sounds when it is
  reset. This behavior was intended to keep game sounds from 'bleeding' out into
  the main menu, but with app-mode-switches now causing resets just after launch
  it is making some early UI sounds (such as the 'power-down' sound if a plugin
  disappears) sound cut-off and broken. Please holler if you notice any sounds
  that get 'stuck' playing after games/etc.
- (build 21063) Improved error handling when loading plugins. If plugin code
  encountered a ModuleNotFound error while executing, it was being incorrectly
  reported that the plugin itself had disappeared, when actually it was just a
  problem within the plugin's code. This is now correctly handled and reported.
  Which is good because this situation will come up a lot for people upgrading
  old plugins which reference 'ba' and other modules that no longer exist.
- (build 21064) Fixed an issue where the menu button wasn't clickable in-game
  (thanks for the heads up Irvin).
- (build 21067) Fixed timing bugs in MeteorShower and a few other places caused
  by incorrect use of `bs.apptime()` there `bs.time()` should have been used
  (thanks for the heads- up SEBASTIAN2059)
- (build 21070) Fixed an issue where teams series would incorrectly end after 1
  round (thanks for the heads up SEBASTIAN2059)
- (build 21072) Fixed a crash drawing a terrain node with no texture set.
- (build 21073) Stack traces are now implemented under windows so should show up
  for fatal errors and whatnot. Also fatal error logging now mentions when stack
  traces are not available.
- (build 21074) Added `babase.native_stack_trace()` to fetch native stack traces
  as strings.
- (build 21076) Hopefully fixed a 'file in use' error for `_appstate_dump_tb` on
  windows. Please holler if you are still seeing this. This file gets written
  for debugging whenever the logic thread remains unresponsive for several
  seconds.
- (build 21078) Custom system scripts dirs works again (complete copies of app
  system scripts living in your mods directory under `sys/$(YOUR_APP_VERSION)`.
  Tools for creating/destroying these setups are now at `babase.modutils` (they
  had been placed under bauiv1 but that was just silly).
- (build 21080) Fixed an issue where the touch screen controller arrow on
  Android would not show correctly under the player.
- (build 21084) Plugin UI now has a categories dropdown for showing only enabled
  or disabled plugins (Thanks vishal332008!)
- (build 21095) Fixed an issue where certain buttons such as map selection
  buttons
  would draw incorrectly.
- (build 21106) Fixed an issue where in-game ping would always display green no
  matter how bad the ping was.
- (build 21107) Upped internal display-timer resolution from milliseconds to
  microseconds.
- (build 21107) Finished implementing new scheduling system for headless mode.
  This should fix the issue where 1.7.20 servers would have 100ms of lag by
  default. Server performance should now be equal to or better than 1.7.19.
  Please holler if not.
- (build 21111) Fixed a server crash when an individual client player leaves the
  game but doesn't disconnect from the server.
- (build 21113) Linux builds now use the '-rdynamic' flag which means stack
  traces we capture in the engine are more readable; they at least show mangled
  c++ symbols instead of just addresses.
- (build 21114) Fixed a bug where new chat messages would not properly appear in
  the chat window while it is open. (Thanks for the heads-up SatSriyakaal!)
- (build 21117) Now bundling .pdb files with windows test builds. This adds a
  few megs but allows us to log nice full stack traces instead of just
  addresses. Try `print(_babase.native_stack_trace())` if you want to make sure
  its working.
- (build 21118) Fixed an issue where certain messages such as player-left
  weren't being send to clients.
- (build 21118) Renamed `bascenev1.screenmessage()` to
  `bascenev1.broadcastmessage()` to make it more clear that it behaves
  differently (sending messages to all connected clients instead of just the
  local screen). There is still a `bascenev1.screenmessage()` but that is now
  the same local-only version available in babase. Added a temporary warning if
  calling screenmessage() in a situation that in previous versions would have
  done a broadcast.
- (build 21121) The old app `user_agent_string` which was very ugly and
  cluttered and nonstandard has been renamed to `legacy_user_agent_string`. A
  newer simpler one is now available from `babase.user_agent_string()`. It looks
  like `Ballistica/1.7.20`. If OS version or platform or whatever else needs to
  be communicated to a server, it should be passed explicitly as extra data.
- (build 21124) Changed debug-prints for connectivity and v2-transport stuff to
  use log calls instead of prints. The environment vars to enable them are now
  `BA_DEBUG_LOG_CONNECTIVITY` and `BA_DEBUG_LOG_V2_TRANSPORT`. Set either to '1'
  to enable debug logging.
- (build 21125) Fixed a bug where app-modes would not have their
  DoApplyAppConfig callbacks called in C++, which was causing the server-mode
  `idle_exit_minutes` value to be ignored. Servers should now properly exit
  after being idle for this length of time.
- (build 21126) Reworked the efrocache system used by public builds for
  downloading built assets and binaries. It should now be faster and more
  efficient (though I have not tested this). Most importantly, it now supports
  spinoff, which means that spinoff projects created from the public github repo
  should now build and run. So if you run `make spinoff-test-base` and then `cd
  build/spinofftest/base`, you should be able to do `make cmake` from that
  spinoff project and get a running app (though it will be just a blank window).
  But the app at that point *is* 100% open source; woohoo!
- (build 20129) Fixed an issue where server builds would not build font assets
  (though it would install them if any recent gui builds had built them) which
  could lead to obscure crashing.
- (build 21131) Fixed a bug where `is_browser_likely_available()` would
  incorrectly return False on Android, causing certain things such as the v2
  login screen to merely display URLs onscreen and not offer to open them in a
  browser.

### 1.7.19 (build 20997, api 7, 2023-01-19)

- Fixes an issue where repeated curses could use incorrect countdown times (
  Thanks EraOSBeta!).
- Last manual party connect port is now saved. Previously, it always assumed the
  port to be 43210 (Thanks ritiek!).
- Added a plugin-settings window under the plugins UI which allows
  enabling/disabling all plugins and setting whether new plugins are
  auto-enabled (Thanks vishal332008!).
- Missing maps are now cleanly filtered out of playlists instead of causing
  errors/hangs (Thanks imayushsaini!).
- Added in-game-ping option under advanced settings (Thanks imayushsaini!).
- `BA_DEVICE_NAME` environment variable can now be used to change the name the
  local device shows up as. Handy if running multiple servers so you can tell
  them apart in cloud-console/etc. (Thanks imayushsaini!).

### 1.7.18 (build 20989, api 7, 2023-01-16)

- Reworked some low level asynchronous messaging functionality in efro.message
  and efro.rpc. Previously these were a little *too* asynchronous which could
  lead to messages being received in a different order than they were sent,
  which is not desirable.
- Added a way to suppress 'Your build is outdated' messages at launch ( see
  `ba._hooks.show_client_too_old_error()`).

### 1.7.17 (build 20983, api 7, 2023-01-09)

- V2 accounts now show a 'Unlink Legacy (V1) Accounts' button in account
  settings if they have any old V1 links present. This can be used to clear out
  old links to replace them with V2 links which work correctly with V2 accounts.
- `ba.internal.dump_tracebacks()` is now `ba.internal.dump_app_state()` and
  `ba.internal.log_dumped_tracebacks()` is now
  `ba.internal.log_dumped_app_state()`. This reflects the fact that these calls
  may be expanded to include other app state in the future (C++ layer thread
  states, etc.).
- Added `ba.app.health_monitor` which will dump app state if the logic thread
  ever stops responding for 5+ seconds while the app is running (to help
  diagnose deadlock situations).
- Various extra logging and bug fixes related to V2 accounts and master server
  communication (trying to get this stuff working as smoothly as possible now
  that it is feature-complete).

### 1.7.16 (build 20969, api 7, 2022-12-18)

- Fixed a bug where profile names encased in curly brackets could cause harmless
  error messages.
- Android will no longer log errors on ba.open_url() calls if a browser is not
  available (it still just falls back to the in-app dialog in that case).
- The 'Upgrade' button for device accounts now signs you out and closes the
  upgrade window to hopefully make it more clear that you need to sign in with
  your newly created/upgraded BombSquad account.
- Fixed a bug where the remote app could not connect for the first 5 seconds
  after launching the app.
- Added Malay language. Ick; apparently its been sitting done for a while and I
  hadn't realized it wasn't added to the game yet. Apologies!. And thanks to all
  contributors!
- Added 'enable_queue' server config setting. This defaults to True but can be
  turned off as a workaround for server owners targeted by queue spam attacks.
- The public party list no longer sorts servers without queues at the end of the
  list. This sorting was put there long ago to prioritize fancy new
  queue-supporting servers but now it would just make the few that opt out of
  queues hard to find. Doh. So opting out of queues is probably not a great idea
  until this build is widespread.
- Public uuids now only change once every 6 months or so instead of with every
  version bump. This way periods of heavy development won't put added strain on
  server owners trying to keep ban lists up to date and whatnot.
- Added a merch button in the in-game store that goes to the ballistica.net
  merch page (though it only shows up in the few countries where merch is
  available).

### 1.7.15 (build 20960, api 7, 2022-12-04)

- The cancel button on the 'Sign in with a Bombsquad Account' popup no longer
  respond to system cancel buttons (escape key, android back button, etc). Turns
  out some Android people were pressing back repeatedly to come back from a
  browser after signing in and immediately canceling their sign in attempts in
  the game before they completed. Hopefully this will avoid some frustration.
- Fixed an issue where back presses could result in multiple main menu windows
  appearing.

### 1.7.14 (build 20958, api 7, 2022-12-03)

- Android Google Play logins now provide V2 accounts with access to all V2
  features such as a globally-unique account tag, cloud-console, and workspaces.
  They should still retain their V1 data as well.
- V2 accounts now have a 'Manage Account' button in the app account window which
  will sign you into a browser with your current account.
- Removed Google App Invite functionality which has been deprecated for a while
  now. Google Play users can still get tickets by sharing the app via codes (
  same as other platforms).
- Updated Android root-detection library to the latest version. Please holler if
  you are getting new false 'your device is rooted' errors when trying to play
  tournaments or anything like that.
- Removed a few obsolete internal functions: `_ba.is_ouya_build()`,
  `_ba.android_media_scan_file()`.
- Renaming some methods/data to disambiguate 'login' vs 'sign-in', both in the
  app and on ballistica.net. Those two terms are somewhat ambiguous and
  interchangeable in English and can either be a verb or a noun. I'd like to
  keep things clear in Ballistica by always using 'sign-in' for the verb form
  and 'login' for the noun. For example: 'You can now sign in to your account
  using your Google Play login'.
- Fixed the 'your config is broken' dialog that shows on desktop builds if the
  game's config file is corrupt and can't be read. It should let you edit the
  config or replace it with a default.
- `ba.printobjects()` is now `ba.ls_objects()`. It technically logs and doesn't
  print so the former name was a bit misleading.
- Added `ba.ls_input_devices()` to dump debug info about the current set of
  input devices. Can be helpful to diagnose mysterious devices joining games
  unintentionally and things like that.
- Added 'raw' bool arg to `ba.pushcall()`. Passing True for it disables
  context_ref save/restore and thread checks.
- Added `ba.internal.dump_tracebacks()` which can be used to dump the stack
  state of all Python threads after some delay. Useful for debugging deadlock;
  just call right before said deadlock occurs. Results will be logged on the
  next app launch if they cannot be immediately.
- Fixed a low level event-loop issue that in some cases was preventing the
  Android version from properly pausing/resuming the app or managing connections
  while in the background. If you look at the devices section on ballistica.net
  you should now see your device disappear when you background the app and
  reappear when you foreground it. Please holler if not.
- Device accounts are now marked as deprecated, and signing in with one now
  brings up an 'upgrade' UI which allows converting it to a V2 account. It is my
  hope to push the entire client ecosystem to V2 accounts as quickly as possible
  since trying to support both independent V1 accounts and V2 accounts is a
  substantial technical burden.
- Fixed an issue where Log calls made within
  `EventLoopThread::PushThreadMessage()` could result in deadlock.
- Fixed an issue where some Android hardware buttons could theoretically cause
  rogue game controller button presses (due to downcasting int values > 255 into
  a uint8 value).

### 1.7.13 (build 20919, api 7, 2022-11-03)

- Android target-sdk has been updated to 33 (Android 13). Please holler if
  anything seems broken or is behaving differently than before on Android.
- Android back-button handling code had to be reworked a bit for sdk 33 ( see
  https://developer.android.com/guide/navigation/predictive-back-gesture).
  Because of this, back buttons on gamepads or other special cases behave
  slightly differently, but hopefully still in a reasonable way. Please holler
  if you find otherwise.

### 1.7.12 (build 20914, api 7, 2022-10-18)

- Disabled some live-objects warnings as it seems their use of certain gc module
  functionality might be causing some rare errors/crashes. On further
  inspection, it turns out that is technically expected. Basically those calls
  are useful for debugging but can break things. Added a note at the top of
  efro.debug elaborating on the situation. We can reimplement similar warnings
  later in a safe manner.
- Removed `ba._general.print_active_refs()` because the newer stuff in
  efro.debug does the same thing better.
- Bug fixes related to v2 account connections.

### 1.7.11 (build 20909, api 7, 2022-10-15)

- Switched our Python autoformatting from yapf to black. The yapf project seems
  to be mostly dead whereas black seems to be thriving. The final straw was yapf
  not supporting the `match` statement in Python 3.10.
- Added `has_settings_ui()` and `show_settings_ui()` methods to ba.Plugin.
  Plugins can use these to enable a 'Settings' button next to them in the plugin
  manager that brings up a custom UI.
- Fixed workspaces functionality, which I broke rather terribly in 1.7.10 when I
  forgot to test it against all the internal changes there (sorry). Note that
  there is a slight downside to having workspace syncing enabled now in that it
  turns off the fast-v2-relaunch-login optimization from 1.7.10.
- App should now show a message when workspace has been changed and a restart is
  needed for it to take effect.
- Fixed an issue where `ba.open_url()` would fall back to internal url display
  window on some newer Android versions instead of opening a browser. It should
  now correctly open a browser on regular Android. On AndroidTV/iiRcade/VR it
  will now always display the internal pop-up. It was trying to use fancy logic
  before to determine if a browser was available but this seemed to be flaky.
  Holler if this is not working well on your device/situation.
- The internal 'fallback' `ba.open_url()` window which shows a url string when a
  web browser is not available now has a qrcode and a copy button (where
  copy/paste is supported).
- Added a 'force_internal' arg to `ba.open_url()` if you would like to always
  use the internal window instead of attempting to open a browser. Now that we
  show a copy button and qr code there are some cases where this may be
  desirable.

### 1.7.10 (build 20895, api 7, 2022-10-09)

- Added eval support for cloud-console. This means you can type something like '
  1+1' in the console and see '2' printed. This is how Python behaves in the
  stdin console or in-game console or the standard Python interpreter.
- Exceptions in the cloud-console now print to stderr instead of
  logging.exception(). This means they aren't a pretty red color anymore, but
  this will keep cloud-console behaving well with things like servers where
  logging.exception() might trigger alarms or otherwise. This is also consistent
  with standard interactive Python behavior.
- Cloud console now shows the device name at the top instead of simply 'Console'
  while connected.
- Moved the function that actually runs cloud console code to
  `ba._cloud.cloud_console_exec()`.
- Added efro.debug which contains useful functionality for debugging object
  reference issues and memory leaks on live app instances (via cloud shell or
  whatever).
- Lots of reworking/polishing in general on communication between the game and
  v2 regional/master servers in preparation of upgrading Google Play accounts to
  V2. Please holler if anything is not working smoothly with a V2 account.
- When establishing V2 master-server communication, if the closest regional
  server is down or too busy, will now fall back to farther ones instead of
  giving up. You can follow this process by setting env var
  `BA_DEBUG_PRINT_V2_TRANSPORT` to 1 when running the app.
- Network testing now skips the alternate v1 master server addr if the primary
  succeeded. The alternate often fails which makes things look broken even
  though the game is ok as long as primary works.
- The v2-transport system will now properly reestablish account connectivity
  when asked to refresh its connection (the cloud does this periodically so
  regional cloud servers can be restarted as needed). Practically this means
  your app won't stop showing up under the ballistica.net devices section after
  its been running for a while; a problem previous builds had.
- The v2-transport system can now establish more than one connection at a time,
  which allows the app to gracefully transition to a new connection when the old
  is about to expire without any period of no connectivity. To test this
  functionality, set env var `BA_DEBUG_PRINT_V2_TRANSPORT=1` to see transport
  debug messages and `BA_DEBUG_V2_TRANSPORT_SHORT_DURATION=1` to cause the cloud
  to request a connection-refresh every 30 seconds or so.
- V2 accounts now consider themselves instantly signed in if they were signed in
  when the app last ran. They still need to contact the master-server before
  anything important can happen, but this should help keep things feel faster in
  general.
- Due to v2-transport improvements, pressing the 'End Session Now' button in
  ballistica.net account settings should now instantly log you out of all apps
  using that session (ones that are online at least). Previously this would
  often not take effect until something like an app relaunch.
- Fixes an issue where the tournament entry window could remain stuck on top
  when following a 'get more tickets' link. (Thanks itsre3!)
- The main menu now says 'End Test' when in a stress test instead of 'End Game'
  (Thanks vishal332008!)
- Added 'discordLogo' and 'githubLogo' textures for anyone who wants to use
  those for UIs.

### 1.7.9 (build 20880, api 7, 2022-09-24)

- Cleaned up the efro.message system to isolate response types that are used
  purely internally (via a new SysResponse type).
- Fixed bug with 'Disable Camera Shake' option. (GitHub #511) (thanks Dliwk!)
- Fixed an issue where Co-op football would play no music.
- Accept "fairydust" as an emit type in `ba.emitfx()` (thanks ritiek!).
- Added epic mode option to Easter Egg Hunt (thanks itsre3!).
- The game no longer auto-signs-in to a device account when first run since we
  want to start encouraging people to use V2 accounts.
- Removed support for GameCircle in Amazon builds (which has been discontinued
  for years at this point).

### 1.7.8 (build 20871, api 7, 2022-09-21)

- Fixed tournament scores submits which were broken in 1.7.7 (oops).
- Added @clear command to stdin command reader.

### 1.7.7 (build 20868, api 7, 2022-09-20)

- Added `ba.app.meta.load_exported_classes()` for loading classes discovered by
  the meta subsystem cleanly in a background thread.
- Improved logging of missing playlist game types.
- Some ba.Lstr functionality can now be used in background threads.
- Added simple check for incoming packets (should increase security level a
  bit).
- Simplified logic for C++ `Platform::GetDeviceName()` and made it accessible to
  Python via `ba.app.device_name`.
- Default device name now uses gethostname() instead of being hard coded to '
  Untitled Device' (though many platforms override this).
- Added support for the console tool in the new devices section on
  ballistica.net.
- Increased timeouts in net-testing gui and a few other places to be able to
  better diagnose/handle places with very poor connectivity.
- Removed `Platform::SetLastPyCall()` which was just for debugging and which has
  not been useful in a while.
- Moved some app bootstrapping from the C++ layer to the `ba._bootstrap` module.
- The game will now properly return to the stress-test window after a stress
  test finishes (thanks vishal332008!)
- Continue window will now pause the game to avoid running up times in the
  background (thanks vishal332008!)
- Keepaway and KingOfTheHill now have epic options (thanks FAL-Guys!)
- Spaz starting with gloves no longer loses it after picking up an expiring
  gloves powerup (thanks itsre3!)
- Starting to rename the 'game' thread to the 'logic' thread. This is the thread
  where most high level app logic happen, not only game logic.
- `_ba.in_game_thread()` is now `_ba.in_logic_thread()`.
- Misc C++ layer tidying/refactoring.
- Split out the `_ba` binary module into `_ba` and `_bainternal`. This will
  eventually allow running without the closed-source parts (`_bainternal`)
  present at all.
- There is now a `_bainternal.py` dummy-module alongside the existing `_ba.py`
  one. Be sure to exclude it from any script collections used by the game (the
  same as `_ba.py`).
- Added checks to make sure `_ba` or `_bainternal` arent used outside of ba.
  Any 'internal' functionality needed outside of ba should be exposed through
  ba.internal. `_ba` and `_bainternal` are internal implementation details.
- Removed C++ Module class and simplified EventLoopThread class. The Module
  class was an old relic of long ago before C++ had lambdas and its existence
  was pretty pointless and confusing these days.
- Renamed C++ App to AppFlavor and AppGlobals to App.
- Renamed C++ Media to Assets.
- Removed 'scores to beat' list in coop which was only ever functional in
  limited cases on the Mac version. Perhaps that feature can reappear in a
  cross-platform way sometime.
- Simplified C++ bootstrapping to allocate all globals in one place.
- Renamed C++ Game classes to Logic.
- The app now bootstraps Python in the main thread instead of the logic thread.
  This will keep things more consistent later when we are able to run under an
  already-existing Python interpreter.
- As a side-effect of initing Python in the main thread, it seems that Python
  now catches segfaults in our debug builds and prints Python stack traces. (
  see https://docs.python.org/3/library/faulthandler.html). We'll have to
  experiment and see if this is a net positive or something we want to disable
  or make optional.
- Python and `_ba` are now completely initialized in public source code. Now we
  just need to enable the app to survive without `_bainternal` and it'll be
  possible to build a 100% open source app.
- `Logging::Log()` in the C++ layer now takes a LogLevel arg (kDebug, kWarning,
  kError, etc.) and simply calls the equivalent Python logging.XXX call. This
  unifies our C++ and Python logging to go through the same place.
- `ba.log()` is no more. Instead just use standard Python logging functions (
  logging.info(), logging.error(), etc.).
- `_ba.getlog()` is now `_ba.get_v1_cloud_log()`. Note that this functionality
  will go away eventually so you should use `ba.app.log_handler` and/or standard
  Python logging functions to get at app logs.
- Along the same lines, `_ba.get_log_file_path()` is now
  `_ba.get_v1_cloud_log_file_path()`.
- Added `_ba.display_log()` function which ships a log message to the in-game
  terminal and platform-specific places like the Android log. The engine wires
  up standard Python logging output to go through this.
- Added `_ba.v1_cloud_log()` which ships a message to the old v1-cloud-log (the
  log which is gathered and sent to the v1 master server to help me identify
  problems people are seeing). This is presently wired up to a subset of Python
  logging output to approximate how it used to work.
- Note: Previously in the C++ layer some code would mix Python print calls (such
  as `PyErr_PrintEx()`) with ballistica::Log() calls. Previously these all wound
  up going to the same place (Python's sys.stderr) so it worked, but now they no
  longer do and so this sort of mixing should be avoided. So if you see a weird
  combination of colored log output lines with non-colored lines that seem to go
  together, please holler as it means something needs to be fixed.
- Builds for Apple devices now explicitly set a thread stack size of 1MB. The
  default there is 512k and I was seeing some stack overflows for heavy physics
  sims or very recursive Python stuff.
- If you want to grab recent logs, you can now use
  `ba.app.log_handler.get_cached()`. This will give you everything that has gone
  through Python logging, Python stdout/stderr, and the C++ Log() call (up to
  the max cache size that is).
- LogHandler output now ALWAYS goes to stderr. Previously it only would if an
  interactive terminal was detected. This should make the binary easier to debug
  if run from scripts/etc. We can add a `--quiet` option if needed or whatnot.
- (build 20859) Fixed an error setting up asyncio loops under Windows related to
  the fact that Python is now inited in the main thread.
- (build 20864) Fatal-error message/traceback now properly prints to stderr
  again (I think the recent logging rejiggering caused it to stop).
- (build 20864) Fixed an issue where the app could crash when connected to the
  cloud console while in a network game.
- Added a simplified help() command which behaves reasonably under the in-game
  console or cloud-console.

### 1.7.6 (build 20687, api 7, 2022-08-11)

- Cleaned up the MetaSubsystem code.
- It is now possible to tell the meta system about arbitrary classes (ba\_meta
  export foo.bar.Class) instead of just the preset types 'plugin', 'game', etc.
- Newly discovered plugins are now activated immediately instead of requiring a
  restart.

### 1.7.5 (build 20672, api 7, 2022-07-25)

- Android build now uses the ReLinker library to load the native main.so, which
  will (hopefully) avoid some random load failures on older Android versions.
- Android Google Play build now prints a message at launch if the billing
  library isn't available or needs to be updated (explaining why purchases won't
  work in that case).
- Various minor bug fixes (mostly cleaning up unnecessary error logging)
- Updated Android builds to use the new NDK 25 release
- Added a warning when trying to play a tournament with a workspace active
- Added api-version to changelog headers and `pcommand version` command.

### 1.7.4 (20646, 2022-07-12)

- Fixed the trophies list showing an incorrect total (Thanks itsre3!)
- ba.app.meta.metascan is now ba.app.meta.scanresults
- Cleaned up co-op ui code a bit
- Added a utility function to add custom co-op games in the practice section:
  `ba.app.add_coop_practice_level`. Also added new workspace template script
  which uses it to define a new co-op game type.
- Removed some spammy debug timing logging I added for tracking down a recent
  bug (can be reenabled by setting env var `BA_DEBUG_TIMING=1`)
- Updated the 'Show Mods Folder' to properly show the path to the mods folder.
  Before it would unhelpfully show something like `<External Storage>/BombSquad`
  but now it should be something more useful like
  `Android/data/net.froemling.bombsquad/files/mods`.
- Android user scripts dir is now called 'mods' instead of 'BombSquad'. The name
  'BombSquad' made sense when it was located in a truly shared area of storage
  but now that it is in the app-specific area (something like
  Android/data/net.froemling.bombsquad/files) it makes sense to just use 'mods'
  like other platforms.
- Updated the Modding Guide button in advanced settings to point to the new
  ballistica wiki stuff instead of the old out-of-date 1.4 modding docs.
- Added ba.app.net.sslcontext which is a shared SSLContext we can recycle for
  our https requests. It turns out it can take upwards of 1 second on older
  Android devices to create a default SSLContext, so this can provide a nice
  speedup compared to the default behavior of creating a new default one for
  each request.
- Rewrote Google Play version purchasing code using Google's newest libraries (
  Google Play Billing 5.0). This should make everything more reliable, but
  please holler if you try to purchase anything in the game and run into
  problems.
- It is now possible on the Google Play version to purchase things like Pro more
  than once for different accounts.

### 1.7.3 (20634, 2022-07-06)

- Fixed an issue with King of the Hill flag regions not working when players
  entered them (Thanks itsre3!)
- Fixed an issue in Chosen One where the flag resetting on top of a player would
  not cause them to become the chosen one (Thanks Dliwk!)
- Fixed an issue where triple-bomb powerup would not flash before wearing off (
  Thanks Juleskie!).
- Fixed an issue where syncing workspaces containing large files could error.
- Net-testing window now requires you to be signed in instead of giving an error
  result in that case.
- The app now issues a gentle notice if plugins are removed instead of erroring
  and continuing to look for them on subsequent launches. This makes things much
  smoother when switching between workspaces or users.
- Added new translation entries for Workspace/Plugin stuff.
- tools/bacloud workspace get/put commands are now functional (wiki page with
  instructions coming soon).
- `_ba.android_get_external_storage_path` is now
  `_ba.android_get_external_files_dir` which maps to the actual call it makes
  under the hood these days.
- Android logging now breaks up long entries such as stack-traces into multiple
  log entries so they should not get truncated.
- The app now issues a warning if device time varies significantly from actual
  world time. This can lead to things like the app incorrectly treating SSL
  certificates as not yet valid and network functionality failing.
- The app now issues a warning if unable to establish secure connections to
  cloud servers (which can be due to aforementioned issue, but could also stem
  from other network problems).
- The Network Testing utility (Settings->Advanced->Network Testing) now tests
  for more potential issues including ones mentioned above.
- The Android version now stores files such as extracted assets and audio caches
  in the non-backed-up files dir (Android's Context.getNoBackupFilesDir()).
  These files can always be recreated by the app so they don't need backups, and
  this makes it more likely that Android will back up what's left in the regular
  files dir (the app config, etc).
- Fixed an issue causing hitches during background SSL network operations (
  manifesting on the Android version but theoretically possibly anywhere).

### 1.7.2 (20620, 2022-06-25)

- Minor fixes in some minigames (Thanks Droopy!)
- Fixed a bug preventing 'clients' arg from working in `_ba.chatmessage` (Thanks
  imayushsaini!)
- Fixed a bug where ba.Player.getdelegate(doraise=True) could return None
  instead of raising a ba.DelegateNotFoundError (thanks Dliwk!)
- Lots of Romanian language improvements (Thanks Meryu!)
- Workspaces are now functional. They require signing in with a V2 account,
  which currently is limited to explicitly created email/password logins. See
  ballistica.net to create such an account or create/edit a workspace. This is
  bleeding edge stuff so please holler with any bugs you come across or if
  anything seems unintuitive.
- Newly detected Plugins are now enabled by default in all cases; not just
  headless builds. (Though a restart is still required before they run). Some
  builds (headless, iiRcade) can't easily access gui settings so this makes
  Plugins more usable there and keeps things consistent. The user still has the
  opportunity to deactivate newly detected plugins before restarting if they
  don't want to use them.
- Reworked app states for the new workspace system, with a new `loading` stage
  that comes after `launching` and before `running`. The `loading` stage
  consists of an initial account log-in (or lack thereof) and any
  workspace/asset downloading related to that. This allows the app to ensure
  that the latest workspace state is synced for the active account before
  running plugin loads and meta scans, allowing those bits to work as seamlessly
  in workspaces as they do for traditional local manual installs.
- Plugins now have an `on_app_running` call instead of `on_app_launch`, allowing
  them to work seamlessly with workspaces (see previous entry).
- Errors running/loading plugins now show up as screen-messages. This can be
  ugly but hopefully provides a bit of debugging capability for anyone testing
  code on a phone or somewhere with no access to full log output. Once we can
  add logging features to the workspaces web ui we can perhaps scale back on
  this.
- Api version increased from 6 to 7 due to the aforementioned plugin changes
  (`on_app_launch` becoming `on_app_running`, etc.)

### 1.7.1 (20597, 2022-06-04)

- V2 account logic fixes
- Polishing V2 web-based login flow

### 1.7.0 (20591, 2022-06-02)

- V2 accounts are now available (woohoo!). These are called 'BombSquad Accounts'
  in the account section. V2 accounts communicate with a completely new server
  and will be the foundation for lots of new functionality in the future.
  However they also function as a V1 account so existing functionality should
  still work. Note that the new 'workspaces' feature for V2-accounts is not yet
  enabled in this build, but it will be in the next few builds. Also note that
  account types such as GameCenter and Google-Play will be 'upgraded' to V2
  accounts in the future so there is no need to try this out if you use one of
  those. But if you use device-accounts you might want to create yourself a V2
  account, since device-accounts will remain V1-only (though you can link an old
  device-account to a v2-enabled account if you want to keep your progress).
  Getting a V2 account now also gives you a chance to reserve a nice account-tag
  before all the good ones are taken.
- Legacy account subsystem has been renamed from `ba.app.accounts` to
  `ba.app.accounts_v1`
- Added `ba.app.accounts_v2` subsystem for working with V2 accounts.
- `ba.SessionPlayer.get_account_id()` is now
  `ba.SessionPlayer.get_v1_account_id()`
- `ba.InputDevice.get_account_id()` is now `ba.InputDevice.get_v1_account_id()`
- `_ba.sign_in()` is now `_ba.sign_in_v1()`
- `_ba.sign_out()` is now `_ba.sign_out_v1()`
- `_ba.get_account_name()` is now `_ba.get_v1_account_name()`
- `_ba.get_account_type()` is now `_ba.get_v1_account_type()`
- `_ba.get_account_state()` is now `_ba.get_v1_account_state()`
- `_ba.get_account_state_num()` is now `_ba.get_v1_account_state_num()`
- `_ba.get_account_display_string()` is now
  `_ba.get_v1_account_display_string()`
- `_ba.get_account_misc_val()` is now `_ba.get_v1_account_misc_val()`
- `_ba.get_account_misc_read_val()` is now `_ba.get_v1_account_misc_read_val()`
- `_ba.get_account_misc_read_val_2()` is now
  `_ba.get_v1_account_misc_read_val_2()`
- `_ba.get_account_ticket_count()` is now `_ba.get_v1_account_ticket_count()`
- Exposing more sources in the public repo; namely networking stuff. I realize
  this probably opens up some attack vectors for hackers but also opens up
  options for server-owners to add their own defenses without having to wait on
  me. Hopefully this won't prove to be a bad idea.
- V2 master server addr is now simply https://ballistica.net. If you had saved
  links to the previous address, https://tools.ballistica.net, please update
  them, as the old address may stop working at some point.
- Upgraded everything to Python 3.10. The upgrade process is pretty smooth at
  this point so we should be able to upgrade yearly now once each new Python
  version has had some time to mature.

### 1.6.12 (20567, 2022-05-04)

- More internal work on V2 master-server communication

### 1.6.11 (20539, 2022-03-23)

- Documentation is now generated using pdoc <https://pdoc.dev>. Thanks Dliwk!!
  ( I'll get it wired up to auto-update to a webpage soon).
- Players who connect to authenticated servers impersonating someone else are
  now simply kicked; not banned. The old behavior was being intentionally
  exploited to ban people from their own servers/etc. I may revert to bans once
  I can do it in a way that is not exploitable.
- The game now establishes a V2 master-server connection (which will soon be
  used for lots of cool functionality). For this version it is mainly enabled
  for testing purposes; please holler if you see any odd warning messages or
  behavior.

### 1.6.10 (20511, 2022-03-20)

- Added `_ba.get_client_public_device_uuid` function which returns a
  semi-permanent device id for a connected client running 1.6.10 or newer. Can
  be useful to combat spam attacks or other mischief.
- Fixed an issue with `make update` not properly rewriting Visual Studio project
  files to account for new/deleted source files.
- Removed various bits of code associated with the (no-longer-functional) Google
  Play Games multiplayer connections.
- Added lots of foundation code for v2 master-server connections (not yet
  enabled).

### 1.6.9 (20486, 2022-02-22)

- Upgraded Android Python to 3.9.10
- Fixed an issue with SSL in Android builds that was preventing communication
  with the master-server in 1.6.8
- Added a new network-diagnostics tool at 'Settings->Advanced->Network Testing'.
  Can be used to diagnose issues talking to master-servers/etc. (especially
  useful now that SSL can factor in)
- Added clipboard support to Mac test build (thought pasting currently requires
  ctrl-v instead of cmd-v).
- Fixed an issue where non-ascii characters in device names could break network
  communication.

### 1.6.8 (20458, 2022-02-16)

- Added Filipino language (Thanks David!)
- Restored pre-v1.5 jump behaviour.
- All communication with the master-server should now be secure (https) using
  root certificates from the
  [certifi](https://github.com/certifi/python-certifi) project. Please holler if
  you run into any connection issues with this version.

### 1.6.7 (20436)

- Fixed a vulnerability which could expose device-account uuids.
- Now generating Linux Arm64 server and test builds (currently built against
  Ubuntu 20).
- Mac test builds are now Universal binaries (Arm64 & x86-64 versions bundled
  together).
- Mac test builds are now notarized and distributed via a snazzy .dmg instead of
  a zip file, so the OS should no longer try to prevent you from running them.
- Test builds can now be found at <https://ballistica.net/builds> - this page
  shows more info about the builds, including file checksums (stored on a
  separate server from the actual files for increased security).

### 1.6.6 (20394)

- Beginning work on moving to new asset system.
- Added Tamil language (Thanks Ryan!)
- Added methods for changing camera attributes to the `_ba` module.

### 1.6.5 (20394)

- Added co-op support to server builds (thanks Dliwk!)
- Updated everything from Python 3.8 to Python 3.9. The biggest immediate impact
  to our code is that basic types such as list, dict, and tuple can be used in
  annotations, eliminating the need to import typing.Dict, typing.List, etc. See
  python.org for more changes.
- Note: accessing mods on external storage on Android will not work in this
  release. This functionality has not been working in recent versions of Android
  due to increased security features anyway and I am in the process of replacing
  it with a cloud based system for installing mods. More on this soon.
- Python 3.9 no longer supports Windows 7 or earlier (according to
  <https://www.python.org/downloads/windows/>) so if you are running such a
  version of Windows you will need to stick to older builds.

### 1.6.4 (20382)

- Some cleanups in the Favorites tab of the gather window.
- Reorganized prefab target names; some targets such as `prefab-debug` are now
  `prefab-gui-debug` (more consistent with the existing `prefab-server-debug`
  targets).
- Windows builds now go to build/windows instead of
  `ballisticacore_windows/build`.
- Lots of project reorganization to allow things such as documentation or the
  dummy `_ba.py` module to be rebuilt from the public repo.
- Added network flood attack mitigation.

### 1.6.3 (20366)

- Telnet access works again for gui builds without requiring a password (access
  must still be granted via the gui).

### 1.6.2 (20365)

- Declare opponent team as the winner if a player with their final turn leaves
  an elimination game.
- Fix for certain cases when trying to host a private game where no available
  nearby servers could be found.
- Enabling per-architecture apk splitting for smaller download sizes on Android.

### 1.6.1 (20362)

- Some clean-up on Android builds, including simplifying ad-networks. No longer
  should ever show rewarded ads in between game rounds (only when actual rewards
  are involved).

### 1.6.0 (20357)

- Revamped netcode significantly. We still don't have client-prediction, but
  things should (hopefully) feel much lower latency now.
- Added network debug graphs accessible by hitting F8.
- Added private parties functionality (cloud hosted parties with associated
  codes making it easier to play with friends)
- The meta subsystem now enables new plugins by default in headless builds.
- Added option to save party in Manual tab
- Slight tidying on the tourney entry popup
- Env var to override UI scale is now `BA_UI_SCALE` instead of
  `BA_FORCE_UI_SCALE`.
- Fixed an issue where ba.storagename() could prevent objects on the stack from
  getting released cleanly
- Improvements to documentation generation such as link to some external base
  types.
- Added `ba.clipboard_*` functions for copying and pasting text on supported
  platforms.
- Implemented clipboard functionality on SDL based builds (such as prefab).
- Fixed an issue where click locations on scaled text fields could be
  incorrectly calculated.
- Server-wrapper improvements allowing config path and `ba_root` path to be
  passed explicitly.
- Binary -cfgdir option now properly allows any path, not just `./ba_root`.
- Additional server-wrapper options such as disabling auto-restart and automatic
  restarts on config file changes.
- Running a `_ba.connect_to_party` command via the -exec arg should now do the
  right thing.
- Fixed possible crash due to buffer under/overruns in `Utils::precalc_rands_*`.
- Fixed a potential crash-on-exit due to statically allocated colliders/caches
  in `ode_collision_trimesh.cpp` getting torn down while in use
- Better randomization for player free-for-all starting locations
- Plugins can now register to be called for pause, resume, and shutdown events
  in addition to launch
- Added ba.app.state holding the overall state of the app (running, paused,
  etc.)
- renamed the efro.dataclasses module to efro.dataclassio and added significant
  functionality
- command-line input no longer errors on commands longer than 4k bytes.
- added show-tutorial option to the server wrapper config
- added custom-team-names option to the server wrapper config
- added custom-team-colors option to the server wrapper config
- added inline-playlist option to the server wrapper config

### 1.5.29 (20246)

- Exposed ba method/class initing in public C++ layer.
- The 'restart' and 'shutdown' commands in the server script now default to
  immediate=True
- Wired up `clean_exit_minutes`, `unclean_exit_minutes`, and `idle_exit_minutes`
  options in the server config
- Removed remains of the google-real-time-multiplayer stuff from the
  android/java layer.

### 1.5.28 (20239)

- Simplified `ba.enum_by_value()`
- Updated Google Play version to hopefully show friend high scores again on
  score screens (at least for levels that have an associated Google Play
  leaderboard).
- Public-party-list now properly shows an error instead of 'loading...' when not
  signed in.
- Heavily reworked public party list display code to be more efficient and avoid
  hitches even with large numbers of servers.

### 1.5.27 (20238)

- Language functionality has been consolidated into a LanguageSubsystem object
  at ba.app.lang
- `ba.get_valid_languages()` is now an attr: `ba.app.lang.available_languages`
- Achievement functionality has been consolidated into an AchievementSubsystem
  object at ba.app.ach
- Plugin functionality has been consolidated into a PluginSubsystem obj at
  ba.app.plugins
- Ditto with AccountV1Subsystem and ba.app.accounts
- Ditto with MetadataSubsystem and ba.app.meta
- Ditto with AdsSubsystem and ba.app.ads
- Revamped tab-button functionality into a cleaner type-safe class (
  bastd.ui.tabs.TabRow)
- Split Gather-Window tabs out into individual classes for future improvements (
  bastd.ui.gather.\*)
- Added the ability to disable ticket-purchasing UIs for builds
  (`ba.app.allow_ticket_purchases`)
- Reworked the public party gather section to perform better; it should no
  longer have to rebuild the list from scratch each time the UI is visited.
- Added a filter option to the public party list (sorry it has taken so long).

### 1.5.26 (20217)

- Simplified licensing header on python scripts.
- General project refactoring in order to open source most of the C++ layer.

### 1.5.25 (20176)

- Added Venetian language (thanks Federico!)
- Fixed an issue where chosen-one flashes would remain if the player leaves the
  game
- Added android input-device detection log messages for debugging
- Android asset-sync phase (completing install...) now emits log output for
  debugging.

### 1.5.24 (20163)

- Upgraded Python from version 3.7 to 3.8. This is a substantial change (though
  nothing like the previous update from 2.7 to 3.7) so please holler if anything
  is broken. These updates will happen once every year or two now...
- Windows debug builds now use Python debug libraries. This should hopefully
  catch more errors that would otherwise go undetected and potentially cause
  crashes.
- Switched windows builds to use 'fast' mode math instead of 'strict'. This
  should make the game run more efficiently (similar modes are already in use on
  other platforms) but holler if any odd breakage happens such as things falling
  through floors (more often than the occasional random fluke-y case that
  happens now).
- Added `_ba.can_display_full_unicode()` for any code that wants to avoid
  printing things that won't show up locally.
- Now pulling some classes such as Literal and Protocol from typing instead of
  `typing_extensions` (they were officially added to Python in 3.8)
- Double taps/clicks now work properly on widgets nested under a scroll-widget
  on mobile (so, for example, replays can now be double-clicked to view them)

### 1.5.23 (20146)

- Fixed the shebang line in `bombsquad_server` file by using `-S` flag for
  `/usr/bin/env`.
- Fixed a bug with hardware keyboards emitting extra characters in the in-game
  console (~ or F2)
- Added support for 'plugin' mods and user controls to configure them in
  settings-\>advanced-\>plugins.
- Renamed `selection_loop_to_parent` to `selection_loops_to_parent` in widget
  calls.
- Added `selection_loops_to_parent`, `border`, `margin`, `claims_left_right`,
  and `claims_tab` args to ba.columnwidget().
- Column-widget now has a default `border` of 0 (explicitly pass 2 to get the
  old look).
- Column-widget now has a default `margin` of 10 (explicitly pass 0 to get the
  old look).
- Added `selection_loops_to_parent`, `claims_left_right`, and `claims_tab` args
  to ba.scrollwidget.
- Added `selection_loops_to_parent`, `claims_left_right`, and `claims_tab` args
  to ba.rowwidget.
- Added `claims_left_right` and `claims_tab` to ba.hscrollwidget().
- Default widget `show_buffer` is now 20 instead of 0 (causes scrolling to stay
  slightly ahead of widget selection). This can be overridden with the
  ba.widget() call if anything breaks.
- Relocated ba.app.uiscale to ba.app.ui.uiscale.
- Top level settings window now properly saves/restores its state again.
- Added Emojis to the Internal Game Keyboard.
- Added continuous CAPITAL letters typing feature in the Internal Game Keyboard.

### 1.5.22 (20139)

- Button and key names now display correctly again on Android (and are cleaned
  up on other platforms too).

### 1.5.21 (20138)

- Added a UI subsystem at ba.app.ui (containing globals/functionality that was
  previously directly under ba.app). And hopefully added a fix for rare state of
  two main menus appearing on-screen at once.
- Added options in the 'Advanced' section to disable camera shake and camera
  gyroscope motion.

### 1.5.20 (20126)

- The ba.Session.teams and ba.Session.players lists are now
  ba.Session.sessionteams and ba.Session.sessionplayers. This is to help keep it
  clear that a Team/Player and a SessionTeam/SessionPlayer are different things
  now.
- Disconnecting an input-device now immediately removes the player instead of
  doing so in the next cycle; this prevents possible issues where code would try
  to access player.inputdevice before the removal happens which would lead to
  errors.
- Updated mac prefab builds to point at homebrew's python@3.7 package now that
  3.8 has been made the default.
- Fixed an issue where adding/deleting UI widgets within certain callbacks could
  cause a crash.
- Fixed a case where an early fatal error could lead to a hung app and no error
  dialog.
- Added environment variables which can override UI scale for testing. Set
  `BA_FORCE_UI_SCALE` to small, medium or large.
- Added a ba.UIScale enum. The value at ba.app.uiscale replaces the old
  `ba.app.interface_type`, `ba.app.small_ui`, and `ba.app.med_ui` values.
- Emoji no longer display in-game with a washed-out appearance. If there are any
  places in-game where bright-colored emoji become distracting, please holler.
- `_ba.get_game_roster()` now includes `account_id` which is the validated
  account id of all clients (will be None until completes). Also, a few keys are
  renamed: `specString->spec_string` and `displayString->display_string`.

### 1.5.19 (20123)

- Cleaned up some bomb logic to avoid weird corner-cases such as land-mine
  explosions behaving like punches when set off by punches or bombs potentially
  resulting in multiple explosions when triggered by multiple other bombs
  simultaneously. Holler if anything explosion-related seems off now.
- Reactivated and cleaned up fatal-error message dialogs; they should now show
  up more consistently and on more platforms when something catastrophic happens
  instead of getting a silent crash.
- Certain hardware buttons on Android which stopped working in 1.5 should now be
  working again...

### 1.5.18 (20108)

- A bit of project cleanup; tools/snippets is now tools/pcommand, etc.
- More minor bug fixes and crash/bug-logging improvements.

### 1.5.17 (20102)

- More cleanup to logging and crash reporting system.
- Various other minor bug fixes...

### 1.5.16 (20099)

- Hopefully finally fixed that pesky crash bug on score submissions.

### 1.5.14 (20096)

- Fixed Android VR version failing to launch.
- More bug fixing and crash reporting improvements.

### 1.5.13 (20095)

- Hopefully fixed an elusive random crash on android that popped up recently.
- Misc bug fixes.

### 1.5.12 (20087)

- Improved exception handling and crash reporting.
- Misc bug fixes.

### 1.5.11 (20083)

- Fixed a freeze in the local network browser.

### 1.5.10 (20083)

- Streamlined C++ layer bootstrapping process a bit.
- Creating sys scripts via ba.modutils now works properly.
- Custom soundtracks should now work again under Android 10.
- Misc other bug fixes.

### 1.5.9 (20082)

- Reduced some hitches when clicking on certain buttons in the UI
- Fixed an issue where very early keyboard/controller connects/disconnects could
  get lost on android.
- `ba._modutils` is now ba.modutils since it is intended to be publicly
  accessible.
- drop-down console is now properly accessible again via android hardware
  keyboards (\` key)
- Other minor bug fixes..

### 1.5.8 (20079)

- Fixed an issue where touch controls or sound settings values could look like
  0.8999999999. Please holler if you see this anywhere else.
- Fixed a potential crash when tapping the screen before the game is fully
  inited.
- Restored the correct error message in the 'Google Play' connection tab from
  1.4 (I am actively working on a replacement)
- Other minor bug fixes.

### 1.5.7 (20077)

- Fixed an issue where co-op score screen rating could look like '
  3.9999999999999'
- Other minor bug fixes.

### 1.5.6 (20075)

- Lots of internal event-handling cleanup/reorganization in preparation for
  Android 1.5 update.
- Lots of low level input handling cleanup, also related to Android 1.5 version.
  Please holler if keyboard/game-controllers/etc. are behaving odd on any
  platforms.
- Now including Android test builds for the first time since 1.5. These have not
  been thoroughly tested yet so please holler with anything that is obviously
  broken.
- Mouse wheel now works in manual camera mode on more platforms.
- Server scripts now run in opt mode in release builds, so they can use bundled
  .opt-1.pyc files.
- Fixes a potential crash in the local network browser.
- Fixes an issue where Hockey Pucks would not show up in network games.
- More misc bug fixes and tidying.

### 1.5.5 (20069)

- Cleaned up Windows version packaging.
- More misc bug fixes.

### 1.5.4 (20067)

- Should now work properly with non-ascii paths on Windows (for real this time).
- Note that Windows game data is now stored under 'Local' appdata instead of '
  Roaming'; if you have an old installation with data you want to preserve, you
  may want to move it over manually.
- Misc cleanup and minor bug fixes.

### 1.5.3 (20065)

- Improved handling of non-ascii characters in file paths on Windows.

### 1.5.2 (20063)

- Fixes an issue with controls not working correctly in net-play between 1.4.x
  and 1.5.x.
- Tidied up onslaught code a bit.
- Fixes various other minor bugs.

### 1.5.1 (20062)

- Windows server now properly displays color when run by double-clicking the
  .bat file.
- Misc bug fixes.

### 1.5.0 (20001)

- This build contains about 2 years worth of MAJOR internal refactoring to
  prepare for the future of BombSquad. As a player this should not (yet) look
  different from 1.4, but for modders there is a lot new. See the rest of these
  change entries or visit [ballistica.net](https://ballistica.net) for more
  info.
- Ported the entire scripting layer from Python 2 to Python 3 (currently at 3.7,
  and I intend to keep this updated to the latest widely-available release).
  There's some significant changes going from python 2 to 3 (new print
  statement, string behavior, etc.), but these are well documented online, so
  please read up as needed. This should provide us some nice benefits and
  future-proofs everything. (my janky 2.7 custom Python builds were getting a
  little long in the tooth).
- Refactored all script code to be PEP8 compliant (Python coding standards).
  Basically, this means that stuff that was camel-case (fooBar) is now a single
  word or underscores (`foobar` / `foo_bar`). There are a few minor exceptions
  such as existing resource and media filenames, but in general old code can be
  ported by taking a pass through and killing the camel-case. I know this is a
  bit of a pain in the ass, but it'll let us use things like Pylint and just be
  more consistent with the rest of the Python world.
- On a related note, I'm now using 'yapf' to keep my Python code formatted
  nicely (using pep8 style); I'd recommend checking it out if you're doing a lot
  of scripting as it's a great time-saver.
- On another related note, I'm trying to confirm to Google's recommendations for
  Python code (search 'Google Python Style Guide'). There are some good bits of
  wisdom in there, so I recommend at least skimming through it.
- And as one last related note, I'm now running Pylint on all my own Python
  code. Highly recommended if you are doing serious scripting, as it can make
  Python almost feel as type-safe as C++.
- The minimum required android version will now be 5.0 (a requirement of the
  Python 3 builds I'm using)
- Minimum required macOS version is now 10.13 (for similar reasons)
- 'bsInternal' module is now `_ba` (better lines up with standard Python
  practices)
- bs.writeConfig() and bs.applySettings() are no more. There is now
  ba.app.config which is basically a fancy dict class with some methods added
  such as commit() and apply()
- bs.getEnvironment() is no more; the values there are now available through
  ba.app (see notes down further)
- Fixed the mac build so command line input works again when launched from a
  terminal
- Renamed 'exceptionOnNone' arg to 'doraise' in various calls.
- bs.emitBGDynamics() is now ba.emitfx()
- bs.shakeCamera() is now ba.camerashake()
- Various other minor name changes (bs.getUIBounds() -> ba.app.ui_bounds, etc.).
  I'm keeping old and new Python API docs around for now, so you can compare as
  needed.
- Renamed bot classes based on their actions instead of their appearances (ie:
  PirateBot -> ExplodeyBot)
- bs.getSharedObject() is now ba.stdobj()
- Removed bs.uni(), bs.utf8(), `bs.uni_to_ints()`, and `bs.uni_from_ints()`
  which are no longer needed due to Python 3's better string handling.
- Removed bs.SecureInt since it didn't do much to slow down hackers and hurts
  code readability.
- Renamed 'finalize' to 'expire' for actors and activities. 'Finalize' sounds
  too much like a destructor, which is not really what that is.
- bs.getMapsSupportingPlayType() is now simply ba.getmaps(). I might want to add
  more filter options to it besides just play-type, hence the renaming.
- Changed the concept of 'game', 'net', and 'real' times to 'sim', 'base', and '
  real'. See time function docs for specifics. Also cleared up a few ambiguities
  over what can be used where.
- I'm converting all scripting functions to operate on floating-point seconds by
  default instead of integer milliseconds. This will let us support more
  accurate simulations later and is just cleaner I feel. To keep existing calls
  working you should be able to add timeformat='ms' and you'll get the old
  behavior (or multiply your time values by 0.001). Specific notes listed below.
- ba.Timer now takes its 'time' arg as seconds instead of milliseconds. To port
  old calls, add: timeformat='ms' to each call (or multiply your input by 0.001)
- ba.animate() now takes times in seconds and its 'driver' arg is now 'timetype'
  for consistency with other time functions. To port existing code you can pass
  timeformat='ms' to keep the old milliseconds based behavior.
- ditto for `ba.animate_array()`
- ba.Activity.end() now takes seconds instead of milliseconds as its delay arg.
- TNTSpawner now also takes seconds instead of milliseconds for `respawn_time`.
- There is a new ba.timer() function which is used for all one-off timer
  creation. It has the same args as the ba.Timer() class constructor.
- bs.gameTimer() is no more. Pass timeformat='ms' to ba.timer() if you need to
  recreate its behavior.
- bs.netTimer() is no more. Pass timetype='base' and timeformat='ms' to
  ba.timer() if you need to recreate its behavior.
- bs.realTimer() is no more. Pass timetype='real' and timeformat='ms' to
  ba.timer() if you need to recreate its behavior.
- There is a new ba.time() function for getting time values; it has consistent
  args with the new ba.timer() and ba.Timer() calls.
- bs.getGameTime() is no more. Pass timeformat='ms' to ba.time() if you need to
  recreate its behavior.
- bs.getNetTime() is no more. Pass timetype='base' and timeformat='ms' to
  ba.time() if you need to recreate its behavior.
- bs.getRealTime() is no more. Pass timetype='real' and timeformat='ms' to
  ba.time() if you need to recreate its behavior.
- bs.getTimeString() is now just ba.timestring(), and accepts seconds by default
  (pass timeformat='ms' to keep old calls working).
- bs.callInGameThread() has been replaced by an optional `from_other_thread` arg
  for ba.pushcall()
- There is now a special `ba.UNHANDLED` value that handlemessage() calls should
  return any time they don't handle a passed message. This will allow fallback
  message types and other nice things in the future.
- Wired the boolean operator up to ba.Actor's exists() method, so now a simple "
  if mynode" will do the right thing for both Actors and None values instead of
  having to explicitly check for both.
- Ditto for ba.Node; you can now just do 'if mynode' which will do the right
  thing for both a dead Node or None.
- Ditto for ba.InputDevice, ba.Widget, ba.Player
- Added a bs.App class accessible via ba.app; will be migrating global app
  values there instead of littering python modules with globals. The only
  remaining module globals should be all-caps public 'constants'
- 'Internal' methods and classes living in `_ba` and elsewhere no longer start
  with underscores. They are now simply marked with '(internal)' in their
  docstrings.  'Internal' bits are likely to have janky interfaces and can
  change without warning, so be wary of using them. If you find yourself
  depending on some internal thing often, please let me know, and I can try to
  clean it up and make it 'public'.
- bs.getLanguage() is no more; that value is now accessible via ba.app.language
- bs.Actor now accepts an optional 'node' arg which it will store as `self.node`
  if passed. Its default DieMessage() and exists() handlers will use `self.node`
  if it exists. This removes the need for a separate NodeActor() for simple
  cases.
- bs.NodeActor is no more (it can simply be replaced with ba.Actor())
- bs.playMusic() is now ba.setmusic() which better fits its functionality (it
  sometimes just continues playing or stops playing).
- The bs.Vector class is no more; in its place is a shiny new ba.Vec3 which is
  implemented internally in C++ so its nice and speedy. Will probably update
  certain things like vector node attrs to support this class in the future
  since it makes vector math nice and convenient.
- Ok you get the point... see [ballistica.net](https://ballistica.net) for more
  info on these changes.

### 1.4.155 (14377)

- Added protection against a repeated-input attack in lobbies.

### 1.4.151 (14371)

- Added Chinese-Traditional language and improved translations for others.

### 1.4.150 (14369)

- Telnet port can now be specified in the config
- Telnet socket no longer opens on headless build when telnet access is off (
  reduces DoS attack potential)
- Added a `filter_chat_message()` call which can be used by servers to
  intercept/modify/block all chat messages.
- `bsInternal._disconnectClient()` now takes an optional banTime arg (in
  seconds, defaults to old value of 300).

### 1.4.148 (14365)

- Added a password option for telnet access on server builds

### 1.4.147 (14364)

- Fixes an issue where a client rejoining a server after being kicked could get
  stuck in limbo
- Language updates
- Increased security on games that list themselves as public. All joining
  players must now be validated by the master server, or they will be kicked.
  This will let me globally ban accounts or ip addresses from joining games to
  avoid things like ad spam-bots (which has been a problem this week).
- Added a max chat message length of 100
- Clients sending abnormal amounts of data to the server will now be auto-kicked

### 1.4.145 (14351)

- Mostly a maintenance release (real work is happening in the 1.5/2.0 branch) -
  minor bug fixes and a few language updates.
- Google deprecated some older SDKs, so the minimum Android supported by this
  build is now 4.4

### 1.4.144 (14350)

- Added Greek translation

### 1.4.143 (14347)

- Fixed an issue where server names starting and ending with curly brackets
  would display incorrectly
- Fixed an issue where an android back-button press very soon after launch could
  lead to a crash
- Fixed a potential crash if a remove-player call is made for a player that has
  already left

### 1.4.142 (14346)

- Fixed an issue in my rigid body simulation code which could lead to crashes
  when large numbers of bodies are present

### 1.4.141 (14344)

- Fixed a longstanding bug in my huffman compression code that could cause an
  extra byte of unallocated memory to be read, leading to occasional crashes

### 1.4.140 (14343)

- Fixed a few minor outstanding bugs from the 1.4.139 update

### 1.4.139 (14340)

- Added an option to the server builds to point to a server-stats webpage that
  will show up as an extra link in the server browser (in client 1.4.139+)
- Removed the language column from the server browser. This was more relevant
  back when all clients saw the game in the server's language, and is nowadays
  largely just hijacked for silly purposes. Holler if you miss it.
- Server list now re-pings servers less often and averages ping results to
  reduce the amount of jumping around in the list. Please holler if this feels
  off.
- Added some slick new client-verification tech. Going forward it should be
  pretty much impossible to fool a server into thinking you are using a
  different account than you really are.
- Added a `get_account_id()` method to the bs.Player class. This will return a
  player's signed-in account-id (when it can be verified for certain)

### 1.4.138 (14336)

- Removed SDL library from the server builds, so that's one less dependency that
  needs to be installed when setting up a linux server

### 1.4.137 (14331)

- Lots of internal code cleanup and reorganization before I dig into networking
  rework (hopefully didn't break too much)
- Slowly cleaning up Python files (hoping to move closer to PEP 8 standards and
  eventually Python 3)
- Added Hindi language
- Cleared out some old build types (farewell OUYA; thanks for the memories)
- Added support for meshes with > 65535 verts (though turns out OpenGL ES2
  doesn't support this so moot at the moment)

### 1.4.136 (14327)

- Updated 'kiosk mode' functionality (used for simple demo versions of the game)
- Lots of work getting VR builds up to date
- Fixed an issue where 'report this player' window would show up behind the
  window that spawned it

### 1.4.135 (14324)

- Updated various SDKs for the android build (now building against api 27,
  removed inmobi ads, etc.)

### 1.4.134 (14322)

- Fixed an issue where the internal keyboard would sometimes show up behind game
  windows
- Fixed an issue where UI widget selection would sometimes loop incorrectly at
  window edges
- Fixed an issue where overlay windows such as the quit dialog would allow
  clicks to pass through to regular windows under them
- Work on 2.0 UI (not yet enabled)

### 1.4.133 (14318)

- Pro upgrade now unlocks custom team names and colors in teams mode
- Added a 'Mute Chat' option for completely ignoring incoming chat messages
- Fixed a longstanding issue where player-selectors could get 'stuck'
- Pro upgrade now unlocks a new exact color picker option for character
  colors/highlights/etc.
- Added new flag icons to the store: Iran, Poland, Argentina, Philippines, and
  Chile
- Added an option for translators to be notified by the game whenever there are
  new phrases to translate (under settings->advanced)
- Increased quality on some models, textures and audio
- Assault no longer counts dead bodies hitting the flag as scores
- Replay speed can now be controlled with -/= keys (on devices with keyboards)
- Added Serbian language
- Remote app connections are now disabled by default on server builds
- Server wrapper script now supports python 3 in addition to python 2. (Python 3
  support in the actual game will still be awhile)
- Added better crash reporting on Android, so I can hopefully fix bugs more
  quickly.
- bs.Lstr() can now take a 'fallbackResource' or 'fallbackValue' argument; the
  old 'fallback' argument is deprecated
- Removed the long-since-deprecated bs.translate() and bs.getResource() calls (
  bs.Lstr() should be used for all that stuff now)
- Removed some deprecated functions from GameActivity:
  getInstanceScoreBoardNameLocalized(), getInstanceNameLocalized(),
  getConfigDescriptionLocalized()

### 1.4.132 (14316)

- Fixed an issue where the game could get stuck in a black screen after resuming
  on Android

### 1.4.131 (14315)

- Replay playback speed can now be adjusted in the menu
- Fixed an issue with touch controls showing up while in party chat
- Fixed issues with the new anti-turbo logic when hosting

### 1.4.130 (14313)

- New character: Grumbledorf the Wizard
- Improved public party browsing performance
- Added protections against turbo exploits when hosting
- Fixed issues with some Android controllers not being recognized

### 1.4.126 (14307)

- Improved keyboard and mouse support on Android

### 1.4.125 (14306)

- Added support for keyboards on Android
- Added support for desktop-like environments such as Samsung DeX and
  Chromebooks on Android
- Optimized game UI for wide-screen layouts such as the Galaxy Note 8

### 1.4.121 (14302)

- Added support for account unlinking

### 1.4.118 (14298)

- Added 64-bit arm binary to Android builds

### 1.4.111 (14286)

- BombSquad Pro now unlocks 2 additional characters
- multi-line chat messages are now clamped down to 1 line; should prevent
  annoying multi-line fullscreen message spam

### 1.4.106 (14280)

- the game will now only print 'game full' player-rejection messages to the
  client attempting to join; should reduce annoying message spam.

### 1.4.101 (14268)

- the game will now attempt to load connecting players' profiles and info from
  my master-server instead of trusting the player; should reduce cheating

### 1.4.100 (14264)

- added a 'playlistCode' option in the server config which corresponds with
  playlist codes added in BombSquad 1.4.100 (used for sharing playlists with
  friends). Now you can create a custom playlist, grab a code for it, and easily
  use it in a dedicated server.

### 1.4.99 (14252)

- there is now a forced 10-second delay between a player leaving the game and
  another player from that same client joining the game. This should fix the
  exploit where players were leaving and re-joining to avoid spawn times.
- most in-game text is now set as bs.Lstr() values so that they show up in the
  client's own language instead of the server's There are currently a few
  exceptions such as time values which I need to address.

### 1.4.98 (14248)

- added kick-votes that can be started by any client. Currently, a client must
  type '0' or '1' in chat to vote, but I'll add buttons for them soon.
- modified text nodes so that they can display in each client's own language.  (
  most text nodes don't do this yet but the capability is there). However, this
  means older clients can't connect to 1.4.98 servers, so you may want to stick
  with an older server for a bit until the userbase gets more updated.

### 1.4.97 (14247)

- back to displaying long names in more places; mainly just the in-game ones are
  clamped... trying to find a good balance...

### 1.4.97 (14246)

- public party names will now show up for clients as the title of their party
  windows instead of "My Party" and also during connect/disconnect (requires
  client 14246+)
- server now ignores 'locked' states on maps/game-types, so meteor-shower,
  target-practice, etc. should work now

### 1.4.97 (14244)

- kicked players are now unable to rejoin for a several minutes

### 1.4.96 (14242)

- chat messages and the party window now show player names instead of account
  names when possible
- server now clamps in-game names to 8 characters so there's some hope of
  reading them in-game. Can loosen this or add controls for how clamping happens
  if need be.

### 1.4.96 (14241)

- added an automatic chat-block to combat chat spammers. Block durations start
  at 10 seconds and double with each repeat offense

### 1.4.95 (14240)

- fixed an issue where a single account could not be used to host multiple
  parties at once

### 1.4.95 (14236)

- added a port option to the config, so it's now possible to host multiple
  parties on one machine (note that bombsquad 1.4.95+ is required to connect
  ports aside from 43210)

### 1.4.95 (14234)

- fixed a bug that could cause the Windows version to freeze randomly after a
  while

### 1.4.95 (14233)

- bombsquad (both `bs_headless` and regular) now reads commands from
  standard input, making it easier to run commands via scripts or the terminal
- server now runs using a 'server' account-type instead of the local 'device'
  account. (avoids daily-ticket-reward messages and other stuff that's not
  relevant to servers)
- the server script now passes args to the game as a json file instead of
  individual args; this should keep things cleaner and more expandable
- the `bombsquad_server` script also now reads commands from stdin, allowing
  reconfiguring server settings on the fly
- added more options such as the ability to set game series lengths and to host
  a non-public party

### 1.4.94

- now have mac, windows, and both 32 and 64-bit linux server builds
- added an optional config.py file that can be used instead of modifying the
  server script itself
- added an autoBalanceTeams option for teams games
- people joining and leaving the party are no longer announced (too much noise)

### 1.4.93

- should now properly allow clients to use their unlocked characters
- added an option to enable telnet access<|MERGE_RESOLUTION|>--- conflicted
+++ resolved
@@ -47,24 +47,7 @@
   two forms. Now it is possible to provide both.
 - Spaz classes now have a `default_hitpoints` which makes customizing that
   easier (Thanks rabbitboom!)
-<<<<<<< HEAD
-- (WORK IN PROGRESS) As of this version, servers are *required* to be accessible
-  via ipv4 to appear in the public listing. So they may need to provide an ipv4
-  address in their config if the automatically detected one is ipv6. This should
-  reduce the confusion of ipv6-only servers appearing greyed out for lots of
-  ipv4-only people. Pretty much everyone can connect to ipv4.
-- (WORK IN PROGRESS) There is now more personalized error feedback for the
-  connectivity checks when poking `Make My Party Public` or when launching the
-  command line server. Hopefully this will help navigate the new dual ipv4/ipv6
-  situation.
-- (WORK IN PROGRESS) The low level `ConnectionToHostUDP` class can now accept
-  multiple `SockAddr`s; it will attempt to contact the host on all of them and
-  use whichever responds first. This allows us to pass both ipv4 and ipv6
-  addresses when available and transparently use whichever is more performant.
 - Added `docker-gui-release`, `docker-gui-debug`, `docker-server-release`, `docker-server-debug`, `docker-clean` and `docker-save` targets
-=======
-- Added `docker-build`, `docker-run`, `docker-clean` and `docker-save` targets
->>>>>>> ce26be21
   to Makefile.
 - Fixed an issue in Assault where being teleported back to base with a sticky
   bomb stuck to you would do some crazy rubber-band-launching thing (Thanks
