### 1.7.33 (build 21770, api 8, 2024-03-01)
- Stress test input-devices are now a bit smarter; they won't press any buttons
  while UIs are up (this could cause lots of chaos if it happened).
- Added a 'Show Demos When Idle' option in advanced settings. If enabled, the
  game will show gameplay demos (a slightly modified form of the stress test)
  periodically after sitting idle at the main menu for a bit. Like an old arcade
  game. I added this for an upcoming conference appearance but though people
  might like to enable it in other cases.
- Replays now have a play/pause button alongside the speed adjustment buttons
  (Thanks vishal332008!)
- Players now get points for killing bots with their own bombs by catching it
  and throwing it back at them. This is actually old logic but was disabled due
  to a logic flaw, but should be fixed now. (Thanks VinniTR!)
- Updated the 'Settings->Advanced->Enter Code' functionality to talk to the V2
  master server (V1 is still used as a fallback).
- Adopted the `@override` decorator in all Python code and set up Mypy to
  enforce its usage. Currently `override` comes from `typing_extensions` module
  but when we upgrade to Python 3.12 soon it will come from the standard
  `typing` module. This decorator should be familiar to users of other
  languages; I feel it helps keep logic more understandable and should help us
  catch problems where a base class changes or removes a method and child
  classes forget to adapt to the change.
<<<<<<< HEAD
- Leaving the game or dying while touching your team's flag will no longer recover
  & return it indefinitely in a teams game of Capture the Flag. (Thanks Temp!)
=======
- Implemented `efro.dataclassio.IOMultiType` which will make my life a lot
  easier.
- Punches no longer physically affect powerup boxes which should make it easier
  to grab the powerup (Thanks VinniTR!).
- The 'Manual' party tab now supports entering IPv6 addresses (Thanks
  brostos!).
- Fixes a bug where Meteor Shower could make the game-end bell sound twice
  (Thanks 3alTemp!).
>>>>>>> fb015da7
  
### 1.7.32 (build 21741, api 8, 2023-12-20)
- Fixed a screen message that no one will ever see (Thanks vishal332008?...)
- Plugins window now displays 'No Plugins Installed' when no plugins are present (Thanks vishal332008!)
- Old messages are now displayed as soon as you press 'Unmute Chat' (Thanks vishal332008!)
- Added an 'Add to Favorites' entry to the party menu (Thanks vishal332008!)
- Now displays 'No Parties Added' in favorites tab if no favorites are present (Thanks vishal332008!)
- Now shows character icons in the profiles list window (Thanks vishal332008!)
- Added a Random button for names in the Player Profiles window (Thanks vishal332008!)
- Fixed a bug where no server is selected by default in the favorites tab (Thanks vishal332008!)
- Fixed a bug where no replay is selected by default in the watch tab (Thanks vishal332008!)
- Fixed a bug where no profile is selected by default in the profile tab (Thanks vishal332008!)
- Fixed a number of UI screens so that ugly window edges are no longer visible
  in corners on modern ultra wide phone displays.
- Added a `player_rejoin_cooldown` server config option. This defaults to 10
  seconds for servers but 0 for normal gui clients. This mechanism had been
  introduced recently to combat multiplayer fast-rejoin exploits and was set to
  10 seconds everywhere, but it could tend to be annoying for local single
  player play, dev testing, etc. Hopefully this strikes a good balance now.
- Removed the player-rejoin-cooldown mechanism from the C++ layer since it was
  redundant with the Python level one and didn't cover as many cases.
- Restored the behavior from before 1.7.28 where backgrounding the app would
  bring up the main menu and pause the action. Now it is implemented more
  cleanly however (an `on_app_active_changed()` call in the `AppMode` class).
  This means that it also applies to other platforms when the app reaches the
  'inactive' state; for instance when minimizing the window on the SDL build.

### 1.7.31 (build 21727, api 8, 2023-12-17)
- Added `bascenev1.get_connection_to_host_info_2()` which is an improved
  type-safe version of `bascenev1.get_connection_to_host_info()`.
- There is now a link to the official Discord server in the About section
  (thanks EraOSBeta!).
- Native stack traces now work on Android; woohoo! Should be very helpful for
  debugging.
- Added the concept of 'ui-operations' in the native layer to hopefully clear
  out the remaining double-window bugs. Basically, widgets used to schedule
  their payload commands to a future cycle of the event loop, meaning it was
  possible for commands that switched the main window to get scheduled twice
  before the first one ran (due to 2 key presses, etc), which could lead to all
  sorts of weirdness happening such as multiple windows popping up when one was
  intended. Now, however, such commands get scheduled to a current
  'ui-operation' and then run *almost* immediately, which should prevent such
  situations. Please holler if you run into any UI weirdness at this point.
  
### 1.7.30 (build 21697, api 8, 2023-12-08)
- Continued work on the big 1.7.28 update.
- Got the Android version back up and running. There's been lots of cleanup and
  simplification on the Android layer, cleaning out years of cruft. This should
  put things in a better more maintainable place, but there will probably be
  some bugs to iron out, so please holler if you run into any.
- Minimum supported Android version has been bumped from 5.0 to 6.0. Some
  upcoming tech such as ASTC textures will likely not be well supported on such
  old devices, so I think it is better to leave them running an older version
  that performs decently instead of a newer version that performs poorly. And
  letting go of old Android versions lets us better support new ones.
- Android version now uses the 'Oboe' library as an audio back-end instead of
  OpenSL. This should result in better behaving audio in general. Please holler
  if you experience otherwise.
- Bundled Android Python has been bumped to version 3.11.6.
- Android app suspend behavior has been revamped. The app should stay running
  more often and be quicker to respond when dialogs or other activities
  temporarily pop up in front of it. This also allows it to continue playing
  music over other activities such as Google Play Games
  Achievements/Leaderboards screens. Please holler if you run into strange side
  effects such as the app continuing to play audio when it should not be.
- Modernized the Android fullscreen setup code when running in Android 11 or
  newer. The game should now use the whole screen area, including the area
  around notches or camera cutouts. Please holler if you are seeing any problems
  related to this.
- (build 21626) Fixed a bug where click/tap locations were incorrect on some
  builds when tv-border was on (Thanks for the heads-up Loup(Dliwk's fan)!).
- (build 21631) Fixes an issue where '^^^^^^^^^^^^^' lines in stack traces could
  get chopped into tiny bits each on their own line in the dev console.
- Hopefully finally fixed a longstanding issue where obscure cases such as
  multiple key presses simultaneously could cause multiple main menu windows to
  pop up. Please holler if you still see this problem happening anywhere. Also
  added a few related safety checks and warnings to help ensure UI code is free
  from such problems going forward. To make sure your custom UIs are behaving
  well in this system, do the following two things: 1) any time you call
  `set_main_menu_window()`, pass your existing main menu window root widget as
  `from_window`. 2) In any call that can lead to you switching the main menu
  window, check if your root widget is dead or transitioning out first and abort
  if it is. See any window in `ui_v1_lib` for examples.
- (build 21691) Fixed a bug causing touches to not register in some cases on
  newer Android devices. (Huge thanks to JESWIN A J for helping me track that
  down!).
- Temporarily removed the pause-the-game-when-backgrounded behavior for locally
  hosted games, mainly due to the code being hacky. Will try to restore this
  functionality in a cleaner way soon.

### 1.7.29 (build 21619, api 8, 2023-11-21)

- Simply continued work on the big 1.7.28 update. I was able to finally start
  updating the Mac App Store version of the game again (it had been stuck at
  1.4!), and it turns out that Apple AppStore submissions require the version
  number to increase each time and not just the build number, so we may start
  seeing more minor version number bumps for that reason.
- Windows builds should now die with a clear error when the OpenGL version is
  too old (OpenGL 3.0 or newer is required). Previously they could die with more
  cryptic error messages such as "OpenGL function 'glActiveTexture2D' not
  found".

### 1.7.28 (build 21599, api 8, 2023-11-16)

- Turning off ticket continues on all platforms. I'll be moving the game towards
  a new monetization scheme mostly based on cosmetics and this has always felt a
  bit ugly pay-to-win to me, so it's time for it to go. Note that the
  functionality is still in there if anyone wants to support it in mods.
- Massively cleaned up code related to rendering and window systems (OpenGL,
  SDL, etc). This code had been growing into a nasty tangle for 15 years
  attempting to support various old/hacked versions of SDL, etc. I ripped out
  huge chunks of it and put back still-relevant pieces in a much more cleanly
  designed way. This should put us in a much better place for supporting various
  platforms and making graphical improvements going forward.
  `ballistica/base/app_adapter/app_adapter_sdl.cc` is an example of the now
  nicely implemented system.
- The engine now requires OpenGL 3.0 or newer on desktop and OpenGL ES 3.0 or
  newer on mobile. This means we're cutting off a few percent of old devices on
  Android that only support ES 2, but ES 3 has been out for 10 years now so I
  feel it is time. As mentioned above, this allows massively cleaning up the
  graphics code which means we can start to improve it. Ideally now the GL
  renderer can be abstracted a bit more which will make the process of writing
  other renderers easier.
- Removed gamma controls. These were only active on the old Mac builds anyway
  and are being removed from the upcoming SDL3, so if we want this sort of thing
  we should do it through shading in the renderer now.
- Implemented both vsync and max-fps for the SDL build of the game. This means
  you can finally take advantage of that nice high frame rate monitor on your
  PC. Vsync supports 'Disable', 'Enabled' and 'Auto', which attempts to use
  'adaptive' vsync if available, and no vsync otherwise.
- Spent some time tuning a few frame-timing mechanisms, so motion in the game
  should appear significantly smoother in some cases. Please let me know if it
  ever appears *less* smooth than before or if you see what looks like weird
  speed changes which could be timing problems.
- Debug speed adjustments are now Ctrl-plus or Ctrl-minus instead of just plus
  or minus. This makes these safer in case we want to enable them in regular
  builds at some point.
- Flashing things in the game (powerups about to disappear, etc.) now flash at a
  consistent rate even on high frame rate setups.
- Renamed Console to DevConsole, and added an option under advanced settings to
  always show a 'dev' button onscreen which can be used to toggle it. The
  backtick key still works also for anyone with a keyboard. I plan to add more
  functionality besides just the Python console to the dev-console, and perhaps
  improve the Python console a bit too (add support for on-screen keyboards,
  etc.)
- The in-app Python console text is now sized up on phone and tablet devices,
  and is generally a bit larger everywhere.
- Added an API to define DevConsole tabs via Python. Currently it supports basic
  buttons and text, but should be easy to expand to whatever we need. See
  `babase/_devconsole.py`. It should be easy to define new tabs via plugins/etc.
- Cleaned up onscreen keyboard support and generalized it to make it possible to
  support other things besides widgets and to make it easier to implement on
  other platforms.
- Added onscreen keyboard support to the in-app Python console and added an Exec
  button to allow execing it without a return key on a keyboard. The cloud
  console is probably still a better way to go for most people but this makes at
  least simple things possible without an internet connection for most Android
  users.
- Pressing esc when the DevConsole is in its small form now dismisses it
  instead of toggling it to its large form.
- Added some high level functionality for copying and deleting feature-sets to
  the `spinoff` tool. For example, to create your own `poo` feature-set based on
  the existing `template_fs` one, do `tools/spinoff fset-copy template_fs poo`.
  Then do `make update` and `make cmake` to build and run the app, and from
  within it you should be able to do `import bapoo` to get at your nice shiny
  poo feature-set. When you are done playing around, you can do `tools/spinoff
  fset-delete poo` to blow away any traces of it.
- Public builds now properly reconstruct the CMakeLists.txt file for project
  changes.
- Efrocache now supports a starter-archive when building server builds. This
  means that if you do something like `make clean; make
  prefab-server-release-build` you should see just a few file downloads
  happening instead of the hundreds that would happen before, which should be
  significantly faster & more efficient.
- Updated internal Python builds for Apple & iOS to 3.11.5, and updated a few
  dependent libraries as well (OpenSSL bumped from 3.0.8 to 3.0.10, etc.).
- Cleaned up the `babase.quit()` mechanism. The default for the 'soft' arg is
  now true, so a vanilla `babase.quit()` should now be a good citizen on mobile
  platforms. Also added the `g_base->QuitApp()` call which gives the C++ layer
  a high level equivalent to the Python call.
- (build 21326) Fixed an uninitialized variable that could cause V1 networking
  to fail in some builds/runs (thanks Rikko for the heads-up).
- (build 21327) Fixed an issue that could cause the app to pause for 3 seconds
  at shutdown.
- Worked to improve sanity checking on C++ RenderComponents in debug builds to
  make it easier to use and avoid sending broken commands to the renderer. Some
  specifics follow.
- RenderComponents (C++ layer) no longer need an explicit Submit() at the end;
  if one goes out of scope not in the submitted state it will implicitly run a
  submit. Hopefully this will encourage concise code where RenderComponents are
  defined in tight scopes.
- RenderComponents now have a ScopedTransform() call which can be used to push
  and pop the transform stack based on C++ scoping instead of the old
  PushTransform/PopTransform. This should make it harder to accidentally break
  the transform stack with unbalanced components.
- Fixes an issue related to incorrect die-message handling by hockey pucks (fix
  #617). Thanks EraOSBeta!
- Fixes an issue where clamped player-name would display incorrectly if extra
  spaces are present (fix #618). Thanks vishal332008!
- Fixes an issue where King of the Hill scoreboard did not display immediately
  (fix #614). Thanks heLlow-step-sis!
- Fixes an issue where CTF flag return counters could get stuck (fix #584).
  Thanks SoK05 and Dliwk!
- In cases where there's no browser available, the v2 account sign-in URL can
  now be tapped to copy it (Thanks vishal332008!).
- Removed the bits from `babase.app` that were deprecated in 1.7.27. I know that
  was only one version ago, but this version has been cooking for a while now.
- Visual Studio projects have been updated to target Visual Studio 2022.
- Now that all our compilers support it, updating from the C++17 standard to
  C++20. This will allow a few useful things such as being able to pack 8 bools
  into 1 byte.
- Created a custom icon for BallisticaKit (previously it was just the BombSquad
  icon with an ugly 'C' on it). BombSquad itself will still have the BombSquad
  icon.
- Changed `AppState.NOT_RUNNING` to `AppState.NOT_STARTED` since not-running
  could be confused with a state such as paused.
- Changed the general app-state terms 'pause' and 'resume' to 'suspend' and
  'unsuspend'. (note this has nothing to do with pausing in the game which is
  still called pausing). The suspend state is used by mobile versions when
  backgrounded and basically stops all activity in the app. I may later add
  another state called 'paused' for when the app is still running but there is
  an OS dialog or ad or something in front of it. Though perhaps another term
  would be better to avoid confusion with the act of pausing in the game
  ('inactive' maybe?).
- Fixed an issue that could cause a few seconds delay when shutting down if
  internet access is unavailable.
- Generalized the UI system to accept a delegate object, of which UIV1 is now
  one. In the future this will allow plugging in UIV2 instead or other UI
  systems.
- Headless builds now plug in *no* ui delegate instead of UIV1, so one must
  avoid calling UI code from servers now. This should reduce server resource
  usage a bit. Please holler if this causes non-trivial problems. In general,
  code that brings up UI from gameplay contexts should check the value of
  `ba.app.env.headless` and avoid doing so when that is True.
- Cleaned up quit behavior a bit more. The `babase.quit()` call now takes a
  single `babase.QuitType` enum instead of the multiple bool options it took
  before. It also takes a `confirm` bool arg which allows it to be used to bring
  up a confirm dialog.
- Clicking on a window close button to quit no longer brings up a confirm dialog
  and instead quits immediately (though with a proper graceful shutdown and a
  lovely little fade).
- Camera shake is now supported in network games and replays. Somehow I didn't
  notice that was missing for years. The downside is this requires a server to
  be hosting protocol 35, which cuts off support for 1.4 clients. So for now I
  am keeping the default at 33. Once there a fewer 1.4 clients around we can
  consider changing this (if everything hasn't moved to SceneV2 by then).
- Added a server option to set the hosting protocol for servers who might want
  to allow camera shake (or other minor features/fixes) that don't work in the
  default protocol 33. See `protocol_version` in `config.yaml`. Just remember
  that you will be cutting off support for older clients if you use 35.
- Fixed a bug with screen-messages animating off screen too fast when frame
  rates are high.
- Added a proper graceful shutdown process for the audio server. This should
  result in fewer ugly pops and warning messages when the app is quit.
- Tidied up some keyboard shortcuts to be more platform-appropriate. For
  example, toggling fullscreen on Windows is now Alt+Enter or F11.
- Fancy rebuilt Mac build should now automatically sync its frame rate to the
  display its running on (using CVDisplayLinks, not VSync).
- Mac build is now relying solely on Apple's Game Controller Framework, which
  seems pretty awesome these days. It should support most stuff SDL does and
  with less configuring involved. Please holler if you come across something
  that doesn't work.
- Mac build is also now using the Game Controller Framework to handle keyboard
  events. This should better handle things like modifier keys and also will
  allow us to use that exact same code on the iPad/iPhone version.
- OS key repeat events are no longer passed through the engine. This means that
  any time we want repeating behavior, such as holding an arrow key to move
  through UI elements, we will need to wire it up ourselves. We already do this
  for things like game controllers however, so this is more consistent in a way.
- Dev console no longer claims key events unless the Python tab is showing and
  there is a hardware keyboard attached. This allows showing dev console tabs
  above gameplay without interfering with it.
- Added clipboard paste support to the dev console python terminal.
- Added various text editing functionality to the dev console python terminal
  (cursor movement, deleting chars and words, etc.)
- Internal on-screen-keyboard now has a cancel button (thanks vishal332008!)
- Public servers list now shows 'No servers found' if there are no servers to
  show instead of just remaining mysteriously blank (thanks vishal332008!)
- Players are now prevented from rejoining a session for 10 seconds after they
  leave to prevent game exploits. Note this is different than the existing
  system that prevents joining a *party* for 10 seconds; this covers people
  who never leave the party (Thanks EraOSBeta!).
- Fixes an issue where servers could be crashed by flooding them with join
  requests (Thanks for the heads-up Era!).
- The engine will now ignore empty device config dicts and fall back to
  defaults; these could theoretically happen if device config code fails
  somewhere and it previously would leave the device mysteriously inoperable.
- The game will now show <unset> for controls with no bindings in the in-game
  guide and controller/keyboard config screens.
- Fixed a crash that could occur if SDL couldn't find a name for connected
  joystick.
- Simplified the app's handling of broken config files. Previously it would do
  various complex things such as offering to edit the broken config on desktop
  builds, avoiding overwriting broken configs, and automatically loading
  previous configs. Now, if it finds a broken config, it will simply back it up
  to a .broken file, log an error message, and then start up normally with a
  default config. This way, things are more consistent across platforms, and
  technical users can still fix and restore their old configs. Note that the app
  still also writes .prev configs for extra security, though it no longer uses
  them for anything itself.
- Converted more internal engine time values from milliseconds to microseconds,
  including things like the internal EventLoop timeline. Please holler if you
  notice anything running 1000x too fast or slow. In general my strategy going
  forward is to use microseconds for exact internal time values but to mostly
  expose float seconds to the user, especially on the Python layer. There were
  starting to be a few cases were integer milliseconds was not enough precision
  for internal values. For instance, if we run with unclamped framerates and hit
  several hundred FPS, milliseconds per frame would drop to 0 which caused some
  problems. Note that scenev1 will be remaining on milliseconds internally for
  compatibility reasons. Scenev2 should move to microseconds though.
- The V2 account id for the signed in account is now available at
  `ba*.app.plus.accounts.primary.accountid` (alongside some other existing
  account info).
- (build 21585) Fixed an issue where some navigation key presses were getting
  incorrectly absorbed by text widgets. (Thanks for the heads-up Temp!)
- (build 21585) Fixed an issue where texture quality changes would not take
  effect until next launch.
- Added a 'glow_type' arg to `bauiv1.textwidget()` to adjust the glow used when
  the text is selected. The default is 'gradient' but there is now a 'uniform'
  option which may look better in some circumstances.
  
### 1.7.27 (build 21282, api 8, 2023-08-30)

- Fixed a rare crash that could occur if the app shuts down while a background
  thread is making a web request. The app will now try to wait for any such
  attempts to complete.
- Fixed a bug where PlayerSpaz used `bs.apptime()` where `bs.time()` should have
  been used (thanks EraOSBeta!).
- Added `babase.app.env` which is a type-friendly object containing various
  environment/runtime values. Values directly under `app` such as
  `babase.app.debug_build` will either be consolidated here or moved to classic
  if they are considered deprecated.
- Started using Python's `warnings` module to announce deprecations, and turned
  on deprecation warnings for the release build (by default in Python they are
  mostly only on for debug builds). This way, when making minor changes, I can
  keep old code paths intact for a few versions and warn modders that they
  should transition to new code paths before the old ones disappear. I'd prefer
  to avoid incrementing api-version again if at all possible since that is such
  a dramatic event, so this alternative will hopefully allow gently evolving
  some things without too much breakage.
- Following up on the above two entries, several attributes under `babase.app`
  have been relocated to `babase.app.env` and the originals have been given
  deprecation warnings and will disappear sometime soon. This includes
  `build_number`, `device_name`, `config_file_path`, `version`, `debug_build`,
  `test_build`, `data_directory`, `python_directory_user`,
  `python_directory_app`, `python_directory_app_site`, `api_version`, `on_tv`,
  `vr_mode`, `toolbar_test`, `arcade_mode`, `headless_mode`, `demo_mode`, and
  `protocol_version`.
- Reverting the Android keyboard changes from 1.7.26, as I've received a few
  reports of bluetooth game controllers now thinking they are keyboards. I'm
  thinking I'll have to bite the bullet and implement something that asks the
  user what the thing is to solve cases like that.
- Added tags allowing easily stripping code out of spinoff projects when a
  specific feature-set is not present. For example, to strip lines out when
  feature-set 'foo' is not present, surround them by lines containing
  `__SPINOFF_REQUIRE_FOO_BEGIN__` and `__SPINOFF_REQUIRE_FOO_END__`.

### 1.7.26 (build 21259, api 8, 2023-08-29)

- Android should now be better at detecting hardware keyboards (you will see
  'Configure Keyboard' and 'Configure Keyboard P2' buttons under
  Settings->Controllers if a hardware keyboard is detected). It can be a bit
  tricky distinguishing between gamepad type devices and keyboards on Android,
  so please holler if you have a gamepad that now suddenly thinks it is a
  keyboard or anything like that.
- Various general improvements to the pcommand (project command) system.
- Modules containing pcommand functions are now named with an 's' - so
  `pcommands.py` instead of `pcommand.py`. `pcommand.py` in efrotools is now
  solely related to the functioning of the pcommand system.
- Implemented the `pcommandbatch` system, which is a way to run pcommands using
  a simple local server/client architecture, and set up key build targets to use
  that by default instead of regular pcommand. In some cases, such as when
  assembling build assets, this can speed things up by 5x or so. Run `make
  pcommandbatch_speed_test` to see what the theoretical biggest speedup is on
  your system. If you run into any problems that seem to be related to this, you
  can disable it by setting env var `BA_PCOMMANDBATCH_DISABLE=1` which will
  cause everything to go use regular old pcommand. See docs in
  `tools/efrotools/pcommandbatch.py` for more info.
- Renamed the various `App` C++ classes to `AppAdapter` which better represents
  their current intended role. They are not a general interface to app
  functionality, but rather adapt the app to a particular paradigm or api (VR,
  Headless, SDL GUI, etc.). Also am trying to move any functionality out of
  those classes that does not fit that definition.
- Started cleaning up the app shutdown process. This will allow the app to
  gracefully run tasks such as syncing account data to the cloud or disk or
  properly closing the audio system when shutting down. It also means there
  should be more consistent use of the 'Quit?' confirm window. Please holler if
  you see any odd behavior when trying to quit the app.
- Unix TERM signal now triggers graceful app shutdown.
- Added `app.add_shutdown_task()` to register coroutines to be run as part of
  shutdown.
- Removed `app.iircade_mode`. RIP iiRcade :(.
- Changed `AppState.INITIAL` to `AppState.NOT_RUNNING`, added a
  `AppState.NATIVE_BOOTSTRAPPING`, and changed `AppState.LAUNCHING` to
  `AppState.INITING`. These better describe what the app is actually doing while
  in those states.

### 1.7.25 (build 21211, api 8, 2023-08-03)

- Fixed an issue where the main thread was holding the Python GIL by default in
  monolithic builds with environment-managed event loops. This theoretically
  could have lead to stuttery performance in the Android or Mac builds.
- Did a bit of cleanup on `baenv.py` in preparation for some additional setup it
  will soon be doing to give users more control over logging.
- `getconfig` and `setconfig` in `efrotools` are now `getprojectconfig` and
  `setprojectconfig` (to reflect the file name changes that happened in 1.7.20).
- The efrocache system (how assets and prebuilt binaries are downloaded during
  builds) now uses a `efrocache_repository_url` value in
  `config/projectconfig.json` instead of being hard-coded to my server. This
  makes it possible to theoretically set up mirror servers. I currently keep the
  cache pruned to the last few months worth of files but theoretically someone
  could set up a server that never gets pruned and contains all history from now
  until forever. Efrocache is basically just a big pile of files organized by
  their hashes (see `tools/efrotools/efrocache.py` for details).
- On a related note, the .efrocachemap file now just contains hashes instead of
  full urls per file (which were based on those hashes anyway).
- The default efrocache file location is now `.cache/efrocache` instead of
  `.efrocache`. Feel free to blow away any `.efrocache` dir if you still have
  one (or move it to the new path to avoid having to download things again).
- It is now possible to set an `EFROCACHE_DIR` env var to tell efrocache to
  store its local files somewhere besides the per-project default of
  `.cache/efrocache`. This can save a lot of download time if you want to share
  it between multiple repos or are doing full cleans/rebuilds a lot (if it is
  outside the project dir it won't get blown away during cleans). Efrocache dirs
  are universal (again its just a big pile of files organized by hash) so there
  should be no issues sharing cache dirs. Another nice side effect of
  maintaining a single local efrocache dir is that anything you've ever built
  will still be buildable; otherwise if your build tries to download very old
  cache files they may no longer be available on my efrocache server.
- Hardened efrocache code a bit so that failures during downloads or
  decompresses are less likely to leave problematic half-made stuff lying
  around. Namely, things are now always downloaded or decompressed into temp
  dirs and only moved into their final locations once that completes
  successfully. Its extra important to be safe now that its possible to share
  local efrocache dirs between projects or otherwise keep them around longer.
- Experimenting a bit with adding support for
  [Pyright](https://github.com/microsoft/pyright) type-checking. This could
  theoretically allow for a really great interactive Python environment in
  Visual Studio Code (and potentially other editors), so am seeing if it is
  worth officially supporting in addition to or as a replacement for Mypy. See
  `tools/pcommand pyright`
  
### 1.7.24 (build 21199, api 8, 2023-07-27)

- Fixed an issue where respawn icons could disappear in epic mode (Thanks for
  the heads-up Rikko!)
- The `BA_ENABLE_IRONY_BUILD_DB` optional build env-var is now
  `BA_ENABLE_COMPILE_COMMANDS_DB` since this same functionality can be used by
  clangd or other tools. Originally I was using it for Irony for Emacs; hence
  the old name.
- Due to the cleanup done in 1.7.20, it is now possible to build and run
  Ballistica as a 'pure' Python app consisting of binary Python modules loaded
  by a standard Python interpreter. This new build style is referred to as
  'modular'. The traditional form of the app, where we bootstrap Python
  ourselves inside a standalone binary, is called 'monolithic'. To build and run
  Ballistica in modular form, you can do `make cmake-modular` or `make
  cmake-modular-server`. This should make it easier to use certain things like
  Python debuggers with Ballistica. While I expect most builds of the engine to
  remain monolithic, this may become the default for certain situations such as
  server builds or possibly Linux builds if it seems beneficial. We'll see.
  Modular mode should work on Linux and Mac currently; other platforms remain
  monolithic-only for now.
- Changed builds such as `cmake` and `cmake-server` to be more like the new
  `cmake-monolithic-*` builds; there is now a `staged` dir that built binaries
  are symlinked into instead of just dumping a `ba_data` into the cmake build
  dir. This keeps things a bit cleaner with fewer build-related files
  interspersed with the stuff that Ballistica expects to be there at runtime.
  This also allows an elegant `-dist` flag to be used with the staging command
  to copy files instead of symlinking them.
- Changed path wrangling a bit in baenv.py. All ballistica Python paths
  (including python-site-packages) are now placed *before* any other existing
  Python paths. This should provide a more consistent environment and means
  Ballistica will always use its own version of things like yaml or certifi or
  typing_extensions instead of ones the user has installed via pip. Holler if
  you run into any problems because of this and we can make an option to use the
  old behavior where Ballistica's app and site paths get placed at the end.
- It is now possible to manually run the app loop even on monolithic builds;
  just do `PYTHONPATH=ba_data/python ./ballisticakit -c "import baenv;
  baenv.configure(); import babase; babase.app.run()"`. This is basically the
  same thing modular builds are doing except that they use a regular Python
  interpreter instead of the ballisticakit binary.
- Cleaned up the `tools/pcommand stage_assets` command. It now always expects a
  separate `-debug` or `-release` arg. So old commands such as `tools/pcommand
  stage_assets -win-Win32-Debug .` now look like `tools/pcommand stage_assets
  -win-Win32 -debug .`. Please holler if you run into any broken asset-staging
  calls in the Makefile/etc.
- `FeatureSet.has_native_python_module` has been renamed to
  `FeatureSet.has_python_binary_module` to be more consistently with related
  functionality.
- Renamed `stage_assets` to `stage_build` and the module it lives in from
  `assetstaging` to simply `staging`. The staging stuff now covers more things
  than simply asset files so this is a more accurate name.
- Added `babase.fatal_error()`. Mod code should generally never use this, but it
  can be useful for core engine code to directly and clearly point out problems
  that cannot be recovered from (Exceptions in such cases can tend to be
  'handled' which leads to a broken or crashing app).
  
### 1.7.23 (build 21178, api 8, 2023-07-19)

- Network security improvements. (Thanks Dliwk!)
- You can now double click a chat message to copy it. (Thanks Vishal332008!)
- Android's audio library has been updated to the latest version (and is now
  much easier for me to keep up to date). Please holler if you run into anything
  wonky related to audio.
- Updated our C json handling code to the latest version of cJSON. Should fix
  some potential vulnerabilities.

### 1.7.22 (build 21165, api 8, 2023-07-11)

- Fixed a very rare race condition when launching threads or sending synchronous
  cross-thread messages. This was manifesting as one out of several thousand
  server launches hanging.
- Changed health box from a red cross to a green cross (turns out games aren't
  supposed to use red crosses for health for legal reasons).
- Cleaned up how Android sets up its OpenGL context; it should be more flexible
  with the config formats it allows may might fix rare cases of graphics setup
  failing (such as with latest Android emulator for me). Please holler if you
  see any graphics wonkiness with this update.
- Added SoK's explodinary icon to the game's custom text drawing because SoK is
  awesome.
- (build 21165) Fixed an issue on Android that could lead to crashes if device
  events occurred very early at launch (button presses, joystick movement, etc.)

### 1.7.21 (build 21152, api 8, 2023-06-27)

- Fixed an issue where server builds would not always include collision meshes.
- Upgraded Python to 3.11.4 on Android builds.
- Cleaned up the language subsystem and the process for applying app-config
  changes a bit. Please holler if you see weirdness in either.
- QR code textures now have a soft limit of 64 bytes for their addresses.
  Warnings will be given for longer addresses up to 96 bytes at which point qr
  code creation will fail. This should keep the images reasonably readable and
  avoids a crash that could occur when more data was provided than could
  physically fit in the qr code.
- `PotentialPlugin` has been renamed to `PluginSpec` and the list of them
  renamed from `babase.app.plugins.potential_plugins` to
  `babase.app.plugins.plugin_specs`.
- Added a simpler warning message when plugins are found that need to be updated
  for the new api version.
- Previously, the app would only check api version on plugins when initially
  registering them. This meant that once a plugin was enabled, the app would
  always try to load it even if api version stopped matching. This has been
  corrected; now if the api version doesn't match it will never be loaded.
- Fixed an error where plugins nested more than one level such as
  `mypackage.myplugin.MyPlugin` would fail to load.
- Removed the `display_name` attr from the `PluginSpec` class, as it was simply
  set to `class_path`. It seems that referring to plugins simply by their
  class-paths is a reasonable system for now.
- Added `enabled`, `loadable`, `attempted_load` and `plugin` attrs to the
  `PluginSpec` class. This should make it easier to interact with the overall
  app plugin situation without having to do hacky raw config wrangling.
- Plugins should now show up more sensibly in the plugins UI in some cases. For
  example, a plugin which was previously loading but no longer is after an
  api-version change will still show up in the list as red instead of not
  showing up at all.

### 1.7.20 (build 21140, api 8, 2023-06-22)

- This seems like a good time for a `refactoring` release in anticipation of
  changes coming in 1.8. Basically this means that a lot of things will be
  getting moved or renamed, though their actual functionality should remain
  mostly the same. This will allow modders to prepare for some of what is coming
  in 1.8 without having to worry about functionality changing also. Hopefully
  this will be easier than dumping everything at once when 1.8.0 drops.
- Bumped api-version from 7 to 8. There will be enough breaking changes here
  that I think it's a good thing to force modders to explicitly check/update
  their stuff.
- Started work on the `ba.app.components` subsystem which will be used by
  different app-modes, plugins, etc. to override various app functionality.
- Removed telnet support. This never worked great, has been disabled in server
  builds for a while now, and cloud console mostly eliminates its use case.
- Added the `baclassic` package. As more modern stuff like app-modes,
  squads-mode, and scene-versions start to come online, code specific to more
  hard-coded classic ways of doing things will get migrated here to keep things
  clean and maintainable. Though there are no plans to remove classic
  functionality from the game anytime soon, this functionality may become
  unavailable in some contexts such as when modding cloud servers.
- Added a `baclassic.ClassicSubsystem` singleton accessible as `ba.app.classic`.
  Various older bits from `ba.app` and elsewhere will start to be migrated
  there. Note that the value for `ba.app.classic` can be None if classic is not
  present, so code should try to handle that case cleanly when possible.
- Moved a number of attributes and methods from `ba.app` to `ba.app.classic`.
  This includes things like `spaz_appearances`, `campaigns`, and `maps`.
- `ba.app.accounts_v1` is now `ba.app.classic.accounts`.
- `ba.app.accounts_v2` is now `ba.app.accounts`. Going forward, most all account
  functionality should go through this native v2 stuff.
- 'Model' and 'CollideModel' are now known as 'Mesh' and 'CollisionMesh'
  respectively. I've been wanting to make this change for a while since that
  more accurately describes what is currently stored in a .bob/.cob file. I
  would like to reserve the term 'Model' for use in the future; probably for
  something that can represent multiple meshes, collision-meshes, shading, etc.
  wrapped up into a single unit. To update your code for this change, just
  search for all variations of 'model', 'Model', 'collide_model', '
  CollideModel', etc. and replace them with the equivalent ' Mesh' or
  'CollisionMesh' forms. There should be no remaining uses of 'model' in
  ballistica currently so you should be able to track everything down this way.
- Added the `bascenev1` package. Scene-versions are a major upcoming feature in
  1.8 which for the first time will allow us to make substantial additions and
  changes to low-level game-related types such as nodes, models, and textures
  without breaking backwards compatibility. (bascenev2, etc.) The first step of
  this process will be to move all existing gameplay types into `bascenev1`. So
  instead of looking like: `import ba; ba.newnode()`, gameplay code might look
  more like `import bascenev1 as bs; bs.newnode()` (Wheeee 'bs' is back!).
- Added the `bauiv1` package. This contains all of the existing user-interface
  functionality. Similar to `bascenev1`, most existing UI code now uses the
  convention `import bauiv1 as bui`. This versioning will allow us to evolve
  nicer UI systems in the future (bauiv2, etc.) while keeping existing UIs
  functional.
- Many common bits from `ba` are now available from `bascenev1` and/or `bauiv1`.
  For instance, `bascenev1.app` and `bauiv1.app` are the same as `ba.app`. The
  goal is that most gameplay related modules should only need to import
  `bascenev1` and most UI related modules only `bauiv1` to keep things as simple
  as possible. The `ba` package is now mainly a common repository of
  functionality for these client-facing packages to pull from and should not
  often need to be used directly.
- There is no longer a 'ui' context. Previously, lots of common functionality
  would differ in behavior when executed under the 'ui' context. For example,
  `ba.screenmessage()` under the 'ui' context would simply print to the local
  device's screen, whereas when called under a game hosting context it would
  result in messages sent to all game clients. Now, however, there are instead
  unique versions for gameplay (`bascenev1.screenmessage()`) and ui
  (`bauiv1.screenmessage()`). These versions may differ in arguments and
  functionality; see docs for details. In general, the `ui` versions no longer
  care what context they are running under; their results will always just apply
  to the local device.
- The `ba.Context` class has been reworked a bit and is now `ba.ContextRef` to
  more accurately describe what it actually is. The default constructor
  (`ba.ContextRef()`) will grab a reference to the current context. To get a
  context-ref pointing to *no* context, do `ba.ContextRef.empty()`. UI stuff
  will now insist on being run with no context set. To get references to
  Activity/Session contexts, use the context() methods they provide.
- The following have been split into `bascenev1` and `bauiv1` versions:
  `screenmessage()`, `gettexture()`, `getsound()`, `getmesh()`,
  `getcollisionmesh()`, `getdata()`.
- The `_bainternal` module (the closed source parts of the app) is now the
  `baplus` package. There were too many things with 'internal' in the name and
  it was starting to get confusing. Also, the goal is for this to be an optional
  thing at some point and I feel 'plus' better fits that role; ' internal'
  sounds like something that is always required.
- Added the general concept of 'feature-sets' to the build system. A feature-set
  consists of a high level subset of the app source that can be included or
  excluded for different builds. The current list of feature-sets is `scene_v1`,
  `ui_v1`, `classic`, and `plus`. Tests are being added to ensure that
  feature-sets remain cleanly independent of eachother and also that the app can
  be built and run without *any* feature-sets present. Stay tuned for more info
  as things evolve, but the general idea is that feature-sets will allow us to
  isolate and test new functionality in an efficient way and also will allow
  'spinoff' projects to strip out parts of the app they don't need or add in new
  custom parts on the top of the base set. Modders interested in ' total
  conversions' may want to keep an eye on this.
- There is no longer a standalone `ba.playsound()` function. Both ui-sounds (
  acquired via `bauiv1.getsound()` and scene-sounds (acquired via
  `bascenev1.getsound()`) now have a play() method on them for this purpose. So
  just search for any instances of 'playsound' in your code and change stuff
  like `ba.playsound(ba.getsound('error'))` to `bs.getsound('error').play()`.
  Playing sounds in timers is now especially nicer looking; instead of
  `ba.timer(1.0, ba.Call(ba.playsound, my_sound))` you can now simply do
  `bs.timer(1.0, my_sound.play)`
- Since time functionality needs to be split between ui and scene versions
  anyway, I'm taking the opportunity to revise ballistica's time concepts. I
  revamped these in 1.5, and, after working with them for a few years, I feel
  that having a single time(), timer(), and Timer() call with a variety of
  arguments influencing behavior is unwieldy, so I'll be splitting things out
  into a few separate and simplified versions. Details follow.
- There is now the concept of 'app-time'. This was previously called '
  real-time'. It is basically time that has elapsed while the app is actively
  running. It never jumps ahead or goes backwards and it stops progressing while
  the app is suspended (which is why I feel the term 'real-time' was a bit
  misleading).
- `ballistica::GetRealTime()` in the C++ layer is now
  `ballistica::GetAppTimeMillisecs()`.
- App-time is now stored internally in microseconds instead of milliseconds, and
  there is a `ballistica::GetAppTimeMicrosecs()` call to retrieve the full
  resolution value.
- A number of calls, including the various time/timer functions listed below,
  now always accept time as float seconds and no longer accept a ba.TimeFormat
  value to do otherwise. TimeFormat was basically a way to transition elegantly
  from milliseconds to seconds everywhere, but it has been long enough now that
  we should simplify things. If you are passing
  timeformat=ba.TimeFormat.MILLISECONDS anywhere, simply divide your value by
  1000 now instead to make it seconds.
- In Python there is now an `apptime()` function to get current app-time in
  seconds, an `apptimer()` function to set a timer based on app-time, and an
  `AppTimer()` class to get an adjustable/cancelable timer. There is also an
  `AppTime` type which is technically just float but which can be used by
  type-checkers to keep these time values from being accidentally mixed with
  others. All of these are available in `ba`, `bauiv1`, and `bascenev1`.
- There is now the concept of `display-time` which is a value that progresses
  *mostly* at the same speed as app-time, but in a way that tries to advance at
  a constant rate per local frame drawn, which is useful for visual purposes
  such as UI animations. Trying to instead use app-time in these situations may
  lead to visual jitters since actual times between frame draws may not always
  be constant. Display-time avoids this problem, trading off technical time
  accuracy for visual smoothness. Be aware that display-time updates may be very
  sparse (like 10 per second) if the app is running in headless mode.
- There is now a `displaytime()` function to get current display-time in
  seconds, a `displaytimer()` function to set a timer based on display-time, and
  a `DisplayTimer()` class for an adjustable timer. `DisplayTime` is the custom
  type for these time values (though again, outside of the type-checker it is
  simply a float).
- Within scenes, there is the concept of 'scene-time' or simply just 'time'.
  This was previously called 'sim-time' and is the default time value that most
  gameplay code should deal with. When speeding up or slowing down or pausing a
  game, it is the rate of scene-time progression that is actually changing.
- The `bascenev1.time()` function now gets the current scene-time in seconds,
  the `bascenev1.timer()` function sets a timer based on scene-time, and
  `bascenev1.Timer()` class gives an adjustable timer. `bascenev1.Time` is the
  custom type for these time values (though again, outside of the type-checker,
  it is simply a float). These names are the same as ballistica's previous
  unified time calls, but they no longer have the options to return values in
  milliseconds or operate on other time types. Just do `int(bs.time() * 1000)`
  if you need milliseconds.
- The 'base-time' concept within scenes remains. Base-time can be thought of as
  a metronome - it progresses constantly for a scene even if the scene is paused
  or sped up or slowed down. Some factors, however, can still cause it to speed
  up or slow down, including changing playback rate in a replay or excess cpu
  load causing it to progress slower than normal.
- There is now a `bascenev1.basetime()` function to get the current base-time in
  seconds, a `bascenev1.basetimer()` call to set a timer using base-time, and a
  `bascenev1.BaseTimer` class for an adjustable timer. `bascenev1.BaseTime` is
  the custom type for these values, though again it is simply a float outside of
  the type checker.
- Reworked frame scheduling to be much more general and no longer assume 60fps (
  basically using the new 'display-time' concept). The engine should now be
  better at maintaining smooth looking animation at other frame-rates. Please
  holler if you see otherwise. Note this doesn't affect the issue where pure SDL
  builds like PC/Linux are locked to 60fps; that's a separate thing.
- You can set env-var `BA_DEBUG_LOG_DISPLAY_TIME=1` to get display-time stat
  logs to make sure things are working smoothly on your setup.
- The engine no longer requires that ba_data and other required files exist in
  the current working dir. This assumption meant the engine would at some point
  `chdir()` to where those files live, which felt dirty and complicated passing
  command line args or using ballistica functionality as part of scripts. There
  is now `ba.app.data_directory` which shows where the app is looking for its
  stuff. It is also now possible to specify this directory on the command-line
  via `--data-dir` or `-d`. Note that some platforms/setups may choose to
  `chdir()` to that dir *before* spinning up the engine (to get clean relative
  paths in stack traces/etc.), but the engine itself no longer forces this.
- The `-cfgdir` command-line arg has been renamed to be either `--config-dir` or
  `-C`.
- The `-exec` command-line arg has been renamed to be either `--exec` or `-e`.
- Added a command arg accessible via `--command` or `-c`. Unlike the exec arg
  which runs as part of the app event loop, this command runs *instead* of the
  normal event loop. It can be thought of as analogous to the `-c` arg for the
  Python interpreter. This provides a clean way to do things like introspect
  ballistica's binary modules without having to worry about data files being
  present or about exiting the app after the command runs. The app simply
  bootstraps its Python interpreter, runs this command, and then exits.
- Moved bootstrapping code from a few different places such as ba._bootstrap to
  a standalone `baenv` module. Calling `baenv.configure()` will set up various
  Python things such as script paths, logging, stdout redirection, and signal
  handling. Default runs of the app will do this as the very first thing, but it
  will also be possible to skip this and use ballistica functionality in a more
  'vanilla' Python environment. Running ballistica in the following way should
  be essentially the same as a 'default' run: `PYTHONPATH=ba_data/python
  ./ballisticakit -c 'import baenv; baenv.configure(); import ba;
  ba.app.run()'`.
- Related to the above, it is now possible for `ba.app.python_directory_app`,
  `ba.app.python_directory_user`, and `ba.app.python_directory_app_site` to be
  None if ballistica is being run in a non-standard environment setup. Just
  something to watch out for.
- The `ba` module is no longer imported by default. Since most modding will go
  through other modules now such as `bascenev` or `bauiv1` it seemed odd to be
  importing only `ba`.
- Starting to move the 'spinoff' system into the public repo (things like
  tools/spinoff and tools/batools/spinoff). This is what will be used to make
  filtered standalone versions of ballistica. More on this soon.
- The `ba` module is now called `babase` and is now just a feature-set like any
  other, which simplifies a lot of project logic. It can even be removed from
  spinoff projects, though in practice it makes little sense to do so.
- Python dummy-modules are now always generated on an as-needed basis (when
  running things like `make mypy`) and live in build/dummymodules instead of
  under assets src.
- Added a help command accessible via '--help' or '-h'. Prints available command
  line args/etc.
- Mods dir can now be overridden via '--mods-dir' or '-m' command line args.
- Ballistica has been updated to use Python 3.11 (with all bundled Python
  versions set to 3.11.3).
- Cleaned up bundled Python builds a bit; they now include a number of
  previously-not-included modules such as the rather tricky to compile 'ctypes'.
  Also some modules that relied on native parts that we are not building have
  been filtered out. If you come across any bundled modules that don't import or
  there are any standard modules that you would like to have which are currently
  excluded, please holler.
- Fixes an issue where holding a key while bringing up the chat window could
  leave the player moving in the same direction.
- The ballistica project config file has been renamed from 'config/config.json'
  to 'config/projectconfig.json'. There's a fair amount of other stuff in the
  config dir these days so this helps keep things clear.
- The resources directory is now 'src/resources' (though this is mostly not
  present in the public repo as of yet, but it should appear at some point).
- Similarly, the assets directory is now 'src/assets' and assets get built to '
  build/assets'. This simplifies a lot of project logic in terms of which files
  get blown away during cleans, which get ignored by syncs, etc. (a single big
  src and build dir is simpler than lots of little ones).
- Shortened some names for meta-generated sources. Something like '
  ballistica/generated/python_embedded/foo.inc' might now look more like '
  ballistica/mgen/pyembed/foo.inc'. Some include paths were starting to get
  ridiculously long so this will save a bit of space, especially as
  meta-generated code is set to become a bigger deal soon.
- Renamed BallisticaCore to BallisticaKit. This is simply the default project
  name and is replaced by an actual project name such as 'BombSquad' in spun-off
  projects. Because there is now a 'core' feature set, this name was feeling a
  bit ambiguous. I also feel 'core' sounds like a small subset of a project and
  'kit' more accurately sounds like the entirety of a project. Also, in the
  future, the default BallisticaKit app may be expanded with editing
  functionality and I feel the name 'Kit' fits better for something used that
  way than 'Core' does.
- The `ballisticacore_internal` precompiled library has been renamed to
  `ballistica_plus`. This name better describes what it actually is (basically
  precompiled native portion of the `plus` feature set). Also by removing the
  'kit' from the end it will no longer be renamed in spinoff projects, meaning
  we should be able to recycle the same built libraries in those cases.
- Moved the `ba*.app.accounts` subsystem to `ba*.app.plus.accounts`. This is a
  little more verbose but is cleaner in a way since that functionality is part
  of plus and is not available when plus is missing. So now there's
  `ba*.app.classic.accounts` for v1 stuff and `ba*.app.plus.accounts` for v2
  stuff.
- For similar reasons, moved the `ba*.app.cloud` subsystem to
  `ba*.app.plus.cloud`.
- The big single ballistica standard library Python package containing all the
  built in games, actors, windows, etc. (bastd) has been split out into parts
  associated with bascenev1 (bascenev1lib) and bauiv1 (bauiv1lib). This way,
  when bascenev2 comes along, it can have its own unique associated library of
  stuff (bascenev2lib). To upgrade existing code, go through and replace
  instances of `bastd.ui` with `bauiv1lib` and all other instances of `bastd`
  with `bascenev1lib`. That should mostly do it. Random tip: check out the
  `tools/pcommand mypy_files` as a handy tool to help get your mods updated.
- (build 21057) Fixed an issue with news items erroring on the main menu (thanks
  for the heads up Rikko)
- (build 21059) Fixed an issue where trying to add a new playlist would error (
  thanks for the heads up SEBASTIAN2059)
- (build 21059) Fixed meta scanning which was coming up empty. Note that games
  must now tag themselves via `ba_meta export bascenev1.GameActivity` instead of
  `ba_meta export game` to be discovered. Warnings will be issued if the old tag
  form is found. This is necessary because there will be totally different
  concepts of game-activities/etc. in future scene versions so we need to use
  exact class names instead of the 'game' shortcut.
- (build 21060) Fixed a bug where epic mode was not in slow motion (but sounds
  still were hehehehe).
- (build 21062) The audio server no longer stops all playing sounds when it is
  reset. This behavior was intended to keep game sounds from 'bleeding' out into
  the main menu, but with app-mode-switches now causing resets just after launch
  it is making some early UI sounds (such as the 'power-down' sound if a plugin
  disappears) sound cut-off and broken. Please holler if you notice any sounds
  that get 'stuck' playing after games/etc.
- (build 21063) Improved error handling when loading plugins. If plugin code
  encountered a ModuleNotFound error while executing, it was being incorrectly
  reported that the plugin itself had disappeared, when actually it was just a
  problem within the plugin's code. This is now correctly handled and reported.
  Which is good because this situation will come up a lot for people upgrading
  old plugins which reference 'ba' and other modules that no longer exist.
- (build 21064) Fixed an issue where the menu button wasn't clickable in-game
  (thanks for the heads up Irvin).
- (build 21067) Fixed timing bugs in MeteorShower and a few other places caused
  by incorrect use of `bs.apptime()` there `bs.time()` should have been used
  (thanks for the heads- up SEBASTIAN2059)
- (build 21070) Fixed an issue where teams series would incorrectly end after 1
  round (thanks for the heads up SEBASTIAN2059)
- (build 21072) Fixed a crash drawing a terrain node with no texture set.
- (build 21073) Stack traces are now implemented under windows so should show up
  for fatal errors and whatnot. Also fatal error logging now mentions when stack
  traces are not available.
- (build 21074) Added `babase.native_stack_trace()` to fetch native stack traces
  as strings.
- (build 21076) Hopefully fixed a 'file in use' error for `_appstate_dump_tb` on
  windows. Please holler if you are still seeing this. This file gets written
  for debugging whenever the logic thread remains unresponsive for several
  seconds.
- (build 21078) Custom system scripts dirs works again (complete copies of app
  system scripts living in your mods directory under `sys/$(YOUR_APP_VERSION)`.
  Tools for creating/destroying these setups are now at `babase.modutils` (they
  had been placed under bauiv1 but that was just silly).
- (build 21080) Fixed an issue where the touch screen controller arrow on
  Android would not show correctly under the player.
- (build 21084) Plugin UI now has a categories dropdown for showing only enabled
  or disabled plugins (Thanks vishal332008!)
- (build 21095) Fixed an issue where certain buttons such as map selection
  buttons
  would draw incorrectly.
- (build 21106) Fixed an issue where in-game ping would always display green no
  matter how bad the ping was.
- (build 21107) Upped internal display-timer resolution from milliseconds to
  microseconds.
- (build 21107) Finished implementing new scheduling system for headless mode.
  This should fix the issue where 1.7.20 servers would have 100ms of lag by
  default. Server performance should now be equal to or better than 1.7.19.
  Please holler if not.
- (build 21111) Fixed a server crash when an individual client player leaves the
  game but doesn't disconnect from the server.
- (build 21113) Linux builds now use the '-rdynamic' flag which means stack
  traces we capture in the engine are more readable; they at least show mangled
  c++ symbols instead of just addresses.
- (build 21114) Fixed a bug where new chat messages would not properly appear in
  the chat window while it is open. (Thanks for the heads-up SatSriyakaal!)
- (build 21117) Now bundling .pdb files with windows test builds. This adds a
  few megs but allows us to log nice full stack traces instead of just
  addresses. Try `print(_babase.native_stack_trace())` if you want to make sure
  its working.
- (build 21118) Fixed an issue where certain messages such as player-left
  weren't being send to clients.
- (build 21118) Renamed `bascenev1.screenmessage()` to
  `bascenev1.broadcastmessage()` to make it more clear that it behaves
  differently (sending messages to all connected clients instead of just the
  local screen). There is still a `bascenev1.screenmessage()` but that is now
  the same local-only version available in babase. Added a temporary warning if
  calling screenmessage() in a situation that in previous versions would have
  done a broadcast.
- (build 21121) The old app `user_agent_string` which was very ugly and
  cluttered and nonstandard has been renamed to `legacy_user_agent_string`. A
  newer simpler one is now available from `babase.user_agent_string()`. It looks
  like `Ballistica/1.7.20`. If OS version or platform or whatever else needs to
  be communicated to a server, it should be passed explicitly as extra data.
- (build 21124) Changed debug-prints for connectivity and v2-transport stuff to
  use log calls instead of prints. The environment vars to enable them are now
  `BA_DEBUG_LOG_CONNECTIVITY` and `BA_DEBUG_LOG_V2_TRANSPORT`. Set either to '1'
  to enable debug logging.
- (build 21125) Fixed a bug where app-modes would not have their
  DoApplyAppConfig callbacks called in C++, which was causing the server-mode
  `idle_exit_minutes` value to be ignored. Servers should now properly exit
  after being idle for this length of time.
- (build 21126) Reworked the efrocache system used by public builds for
  downloading built assets and binaries. It should now be faster and more
  efficient (though I have not tested this). Most importantly, it now supports
  spinoff, which means that spinoff projects created from the public github repo
  should now build and run. So if you run `make spinoff-test-base` and then `cd
  build/spinofftest/base`, you should be able to do `make cmake` from that
  spinoff project and get a running app (though it will be just a blank window).
  But the app at that point *is* 100% open source; woohoo!
- (build 20129) Fixed an issue where server builds would not build font assets
  (though it would install them if any recent gui builds had built them) which
  could lead to obscure crashing.
- (build 21131) Fixed a bug where `is_browser_likely_available()` would
  incorrectly return False on Android, causing certain things such as the v2
  login screen to merely display URLs onscreen and not offer to open them in a
  browser.

### 1.7.19 (build 20997, api 7, 2023-01-19)

- Fixes an issue where repeated curses could use incorrect countdown times (
  Thanks EraOSBeta!).
- Last manual party connect port is now saved. Previously, it always assumed the
  port to be 43210 (Thanks ritiek!).
- Added a plugin-settings window under the plugins UI which allows
  enabling/disabling all plugins and setting whether new plugins are
  auto-enabled (Thanks vishal332008!).
- Missing maps are now cleanly filtered out of playlists instead of causing
  errors/hangs (Thanks imayushsaini!).
- Added in-game-ping option under advanced settings (Thanks imayushsaini!).
- `BA_DEVICE_NAME` environment variable can now be used to change the name the
  local device shows up as. Handy if running multiple servers so you can tell
  them apart in cloud-console/etc. (Thanks imayushsaini!).

### 1.7.18 (build 20989, api 7, 2023-01-16)

- Reworked some low level asynchronous messaging functionality in efro.message
  and efro.rpc. Previously these were a little *too* asynchronous which could
  lead to messages being received in a different order than they were sent,
  which is not desirable.
- Added a way to suppress 'Your build is outdated' messages at launch ( see
  `ba._hooks.show_client_too_old_error()`).

### 1.7.17 (build 20983, api 7, 2023-01-09)

- V2 accounts now show a 'Unlink Legacy (V1) Accounts' button in account
  settings if they have any old V1 links present. This can be used to clear out
  old links to replace them with V2 links which work correctly with V2 accounts.
- `ba.internal.dump_tracebacks()` is now `ba.internal.dump_app_state()` and
  `ba.internal.log_dumped_tracebacks()` is now
  `ba.internal.log_dumped_app_state()`. This reflects the fact that these calls
  may be expanded to include other app state in the future (C++ layer thread
  states, etc.).
- Added `ba.app.health_monitor` which will dump app state if the logic thread
  ever stops responding for 5+ seconds while the app is running (to help
  diagnose deadlock situations).
- Various extra logging and bug fixes related to V2 accounts and master server
  communication (trying to get this stuff working as smoothly as possible now
  that it is feature-complete).

### 1.7.16 (build 20969, api 7, 2022-12-18)

- Fixed a bug where profile names encased in curly brackets could cause harmless
  error messages.
- Android will no longer log errors on ba.open_url() calls if a browser is not
  available (it still just falls back to the in-app dialog in that case).
- The 'Upgrade' button for device accounts now signs you out and closes the
  upgrade window to hopefully make it more clear that you need to sign in with
  your newly created/upgraded BombSquad account.
- Fixed a bug where the remote app could not connect for the first 5 seconds
  after launching the app.
- Added Malay language. Ick; apparently its been sitting done for a while and I
  hadn't realized it wasn't added to the game yet. Apologies!. And thanks to all
  contributors!
- Added 'enable_queue' server config setting. This defaults to True but can be
  turned off as a workaround for server owners targeted by queue spam attacks.
- The public party list no longer sorts servers without queues at the end of the
  list. This sorting was put there long ago to prioritize fancy new
  queue-supporting servers but now it would just make the few that opt out of
  queues hard to find. Doh. So opting out of queues is probably not a great idea
  until this build is widespread.
- Public uuids now only change once every 6 months or so instead of with every
  version bump. This way periods of heavy development won't put added strain on
  server owners trying to keep ban lists up to date and whatnot.
- Added a merch button in the in-game store that goes to the ballistica.net
  merch page (though it only shows up in the few countries where merch is
  available).

### 1.7.15 (build 20960, api 7, 2022-12-04)

- The cancel button on the 'Sign in with a Bombsquad Account' popup no longer
  respond to system cancel buttons (escape key, android back button, etc). Turns
  out some Android people were pressing back repeatedly to come back from a
  browser after signing in and immediately canceling their sign in attempts in
  the game before they completed. Hopefully this will avoid some frustration.
- Fixed an issue where back presses could result in multiple main menu windows
  appearing.

### 1.7.14 (build 20958, api 7, 2022-12-03)

- Android Google Play logins now provide V2 accounts with access to all V2
  features such as a globally-unique account tag, cloud-console, and workspaces.
  They should still retain their V1 data as well.
- V2 accounts now have a 'Manage Account' button in the app account window which
  will sign you into a browser with your current account.
- Removed Google App Invite functionality which has been deprecated for a while
  now. Google Play users can still get tickets by sharing the app via codes (
  same as other platforms).
- Updated Android root-detection library to the latest version. Please holler if
  you are getting new false 'your device is rooted' errors when trying to play
  tournaments or anything like that.
- Removed a few obsolete internal functions: `_ba.is_ouya_build()`,
  `_ba.android_media_scan_file()`.
- Renaming some methods/data to disambiguate 'login' vs 'sign-in', both in the
  app and on ballistica.net. Those two terms are somewhat ambiguous and
  interchangeable in English and can either be a verb or a noun. I'd like to
  keep things clear in Ballistica by always using 'sign-in' for the verb form
  and 'login' for the noun. For example: 'You can now sign in to your account
  using your Google Play login'.
- Fixed the 'your config is broken' dialog that shows on desktop builds if the
  game's config file is corrupt and can't be read. It should let you edit the
  config or replace it with a default.
- `ba.printobjects()` is now `ba.ls_objects()`. It technically logs and doesn't
  print so the former name was a bit misleading.
- Added `ba.ls_input_devices()` to dump debug info about the current set of
  input devices. Can be helpful to diagnose mysterious devices joining games
  unintentionally and things like that.
- Added 'raw' bool arg to `ba.pushcall()`. Passing True for it disables
  context_ref save/restore and thread checks.
- Added `ba.internal.dump_tracebacks()` which can be used to dump the stack
  state of all Python threads after some delay. Useful for debugging deadlock;
  just call right before said deadlock occurs. Results will be logged on the
  next app launch if they cannot be immediately.
- Fixed a low level event-loop issue that in some cases was preventing the
  Android version from properly pausing/resuming the app or managing connections
  while in the background. If you look at the devices section on ballistica.net
  you should now see your device disappear when you background the app and
  reappear when you foreground it. Please holler if not.
- Device accounts are now marked as deprecated, and signing in with one now
  brings up an 'upgrade' UI which allows converting it to a V2 account. It is my
  hope to push the entire client ecosystem to V2 accounts as quickly as possible
  since trying to support both independent V1 accounts and V2 accounts is a
  substantial technical burden.
- Fixed an issue where Log calls made within
  `EventLoopThread::PushThreadMessage()` could result in deadlock.
- Fixed an issue where some Android hardware buttons could theoretically cause
  rogue game controller button presses (due to downcasting int values > 255 into
  a uint8 value).

### 1.7.13 (build 20919, api 7, 2022-11-03)

- Android target-sdk has been updated to 33 (Android 13). Please holler if
  anything seems broken or is behaving differently than before on Android.
- Android back-button handling code had to be reworked a bit for sdk 33 ( see
  https://developer.android.com/guide/navigation/predictive-back-gesture).
  Because of this, back buttons on gamepads or other special cases behave
  slightly differently, but hopefully still in a reasonable way. Please holler
  if you find otherwise.

### 1.7.12 (build 20914, api 7, 2022-10-18)

- Disabled some live-objects warnings as it seems their use of certain gc module
  functionality might be causing some rare errors/crashes. On further
  inspection, it turns out that is technically expected. Basically those calls
  are useful for debugging but can break things. Added a note at the top of
  efro.debug elaborating on the situation. We can reimplement similar warnings
  later in a safe manner.
- Removed `ba._general.print_active_refs()` because the newer stuff in
  efro.debug does the same thing better.
- Bug fixes related to v2 account connections.

### 1.7.11 (build 20909, api 7, 2022-10-15)

- Switched our Python autoformatting from yapf to black. The yapf project seems
  to be mostly dead whereas black seems to be thriving. The final straw was yapf
  not supporting the `match` statement in Python 3.10.
- Added `has_settings_ui()` and `show_settings_ui()` methods to ba.Plugin.
  Plugins can use these to enable a 'Settings' button next to them in the plugin
  manager that brings up a custom UI.
- Fixed workspaces functionality, which I broke rather terribly in 1.7.10 when I
  forgot to test it against all the internal changes there (sorry). Note that
  there is a slight downside to having workspace syncing enabled now in that it
  turns off the fast-v2-relaunch-login optimization from 1.7.10.
- App should now show a message when workspace has been changed and a restart is
  needed for it to take effect.
- Fixed an issue where `ba.open_url()` would fall back to internal url display
  window on some newer Android versions instead of opening a browser. It should
  now correctly open a browser on regular Android. On AndroidTV/iiRcade/VR it
  will now always display the internal pop-up. It was trying to use fancy logic
  before to determine if a browser was available but this seemed to be flaky.
  Holler if this is not working well on your device/situation.
- The internal 'fallback' `ba.open_url()` window which shows a url string when a
  system browser is not available now has a qrcode and a copy button (where
  copy/paste is supported).
- Added a 'force_internal' arg to `ba.open_url()` if you would like to always
  use the internal window instead of attempting to open a browser. Now that we
  show a copy button and qr code there are some cases where this may be
  desirable.

### 1.7.10 (build 20895, api 7, 2022-10-09)

- Added eval support for cloud-console. This means you can type something like '
  1+1' in the console and see '2' printed. This is how Python behaves in the
  stdin console or in-game console or the standard Python interpreter.
- Exceptions in the cloud-console now print to stderr instead of
  logging.exception(). This means they aren't a pretty red color anymore, but
  this will keep cloud-console behaving well with things like servers where
  logging.exception() might trigger alarms or otherwise. This is also consistent
  with standard interactive Python behavior.
- Cloud console now shows the device name at the top instead of simply 'Console'
  while connected.
- Moved the function that actually runs cloud console code to
  `ba._cloud.cloud_console_exec()`.
- Added efro.debug which contains useful functionality for debugging object
  reference issues and memory leaks on live app instances (via cloud shell or
  whatever).
- Lots of reworking/polishing in general on communication between the game and
  v2 regional/master servers in preparation of upgrading Google Play accounts to
  V2. Please holler if anything is not working smoothly with a V2 account.
- When establishing V2 master-server communication, if the closest regional
  server is down or too busy, will now fall back to farther ones instead of
  giving up. You can follow this process by setting env var
  `BA_DEBUG_PRINT_V2_TRANSPORT` to 1 when running the app.
- Network testing now skips the alternate v1 master server addr if the primary
  succeeded. The alternate often fails which makes things look broken even
  though the game is ok as long as primary works.
- The v2-transport system will now properly reestablish account connectivity
  when asked to refresh its connection (the cloud does this periodically so
  regional cloud servers can be restarted as needed). Practically this means
  your app won't stop showing up under the ballistica.net devices section after
  its been running for a while; a problem previous builds had.
- The v2-transport system can now establish more than one connection at a time,
  which allows the app to gracefully transition to a new connection when the old
  is about to expire without any period of no connectivity. To test this
  functionality, set env var `BA_DEBUG_PRINT_V2_TRANSPORT=1` to see transport
  debug messages and `BA_DEBUG_V2_TRANSPORT_SHORT_DURATION=1` to cause the cloud
  to request a connection-refresh every 30 seconds or so.
- V2 accounts now consider themselves instantly signed in if they were signed in
  when the app last ran. They still need to contact the master-server before
  anything important can happen, but this should help keep things feel faster in
  general.
- Due to v2-transport improvements, pressing the 'End Session Now' button in
  ballistica.net account settings should now instantly log you out of all apps
  using that session (ones that are online at least). Previously this would
  often not take effect until something like an app relaunch.
- Fixes an issue where the tournament entry window could remain stuck on top
  when following a 'get more tickets' link. (Thanks itsre3!)
- The main menu now says 'End Test' when in a stress test instead of 'End Game'
  (Thanks vishal332008!)
- Added 'discordLogo' and 'githubLogo' textures for anyone who wants to use
  those for UIs.

### 1.7.9 (build 20880, api 7, 2022-09-24)

- Cleaned up the efro.message system to isolate response types that are used
  purely internally (via a new SysResponse type).
- Fixed bug with 'Disable Camera Shake' option. (GitHub #511) (thanks Dliwk!)
- Fixed an issue where Co-op football would play no music.
- Accept "fairydust" as an emit type in `ba.emitfx()` (thanks ritiek!).
- Added epic mode option to Easter Egg Hunt (thanks itsre3!).
- The game no longer auto-signs-in to a device account when first run since we
  want to start encouraging people to use V2 accounts.
- Removed support for GameCircle in Amazon builds (which has been discontinued
  for years at this point).

### 1.7.8 (build 20871, api 7, 2022-09-21)

- Fixed tournament scores submits which were broken in 1.7.7 (oops).
- Added @clear command to stdin command reader.

### 1.7.7 (build 20868, api 7, 2022-09-20)

- Added `ba.app.meta.load_exported_classes()` for loading classes discovered by
  the meta subsystem cleanly in a background thread.
- Improved logging of missing playlist game types.
- Some ba.Lstr functionality can now be used in background threads.
- Added simple check for incoming packets (should increase security level a
  bit).
- Simplified logic for C++ `Platform::GetDeviceName()` and made it accessible to
  Python via `ba.app.device_name`.
- Default device name now uses gethostname() instead of being hard coded to '
  Untitled Device' (though many platforms override this).
- Added support for the console tool in the new devices section on
  ballistica.net.
- Increased timeouts in net-testing gui and a few other places to be able to
  better diagnose/handle places with very poor connectivity.
- Removed `Platform::SetLastPyCall()` which was just for debugging and which has
  not been useful in a while.
- Moved some app bootstrapping from the C++ layer to the `ba._bootstrap` module.
- The game will now properly return to the stress-test window after a stress
  test finishes (thanks vishal332008!)
- Continue window will now pause the game to avoid running up times in the
  background (thanks vishal332008!)
- Keepaway and KingOfTheHill now have epic options (thanks FAL-Guys!)
- Spaz starting with gloves no longer loses it after picking up an expiring
  gloves powerup (thanks itsre3!)
- Starting to rename the 'game' thread to the 'logic' thread. This is the thread
  where most high level app logic happen, not only game logic.
- `_ba.in_game_thread()` is now `_ba.in_logic_thread()`.
- Misc C++ layer tidying/refactoring.
- Split out the `_ba` binary module into `_ba` and `_bainternal`. This will
  eventually allow running without the closed-source parts (`_bainternal`)
  present at all.
- There is now a `_bainternal.py` dummy-module alongside the existing `_ba.py`
  one. Be sure to exclude it from any script collections used by the game (the
  same as `_ba.py`).
- Added checks to make sure `_ba` or `_bainternal` arent used outside of ba.
  Any 'internal' functionality needed outside of ba should be exposed through
  ba.internal. `_ba` and `_bainternal` are internal implementation details.
- Removed C++ Module class and simplified EventLoopThread class. The Module
  class was an old relic of long ago before C++ had lambdas and its existence
  was pretty pointless and confusing these days.
- Renamed C++ App to AppFlavor and AppGlobals to App.
- Renamed C++ Media to Assets.
- Removed 'scores to beat' list in coop which was only ever functional in
  limited cases on the Mac version. Perhaps that feature can reappear in a
  cross-platform way sometime.
- Simplified C++ bootstrapping to allocate all globals in one place.
- Renamed C++ Game classes to Logic.
- The app now bootstraps Python in the main thread instead of the logic thread.
  This will keep things more consistent later when we are able to run under an
  already-existing Python interpreter.
- As a side-effect of initing Python in the main thread, it seems that Python
  now catches segfaults in our debug builds and prints Python stack traces. (
  see https://docs.python.org/3/library/faulthandler.html). We'll have to
  experiment and see if this is a net positive or something we want to disable
  or make optional.
- Python and `_ba` are now completely initialized in public source code. Now we
  just need to enable the app to survive without `_bainternal` and it'll be
  possible to build a 100% open source app.
- `Logging::Log()` in the C++ layer now takes a LogLevel arg (kDebug, kWarning,
  kError, etc.) and simply calls the equivalent Python logging.XXX call. This
  unifies our C++ and Python logging to go through the same place.
- `ba.log()` is no more. Instead just use standard Python logging functions (
  logging.info(), logging.error(), etc.).
- `_ba.getlog()` is now `_ba.get_v1_cloud_log()`. Note that this functionality
  will go away eventually so you should use `ba.app.log_handler` and/or standard
  Python logging functions to get at app logs.
- Along the same lines, `_ba.get_log_file_path()` is now
  `_ba.get_v1_cloud_log_file_path()`.
- Added `_ba.display_log()` function which ships a log message to the in-game
  terminal and platform-specific places like the Android log. The engine wires
  up standard Python logging output to go through this.
- Added `_ba.v1_cloud_log()` which ships a message to the old v1-cloud-log (the
  log which is gathered and sent to the v1 master server to help me identify
  problems people are seeing). This is presently wired up to a subset of Python
  logging output to approximate how it used to work.
- Note: Previously in the C++ layer some code would mix Python print calls (such
  as `PyErr_PrintEx()`) with ballistica::Log() calls. Previously these all wound
  up going to the same place (Python's sys.stderr) so it worked, but now they no
  longer do and so this sort of mixing should be avoided. So if you see a weird
  combination of colored log output lines with non-colored lines that seem to go
  together, please holler as it means something needs to be fixed.
- Builds for Apple devices now explicitly set a thread stack size of 1MB. The
  default there is 512k and I was seeing some stack overflows for heavy physics
  sims or very recursive Python stuff.
- If you want to grab recent logs, you can now use
  `ba.app.log_handler.get_cached()`. This will give you everything that has gone
  through Python logging, Python stdout/stderr, and the C++ Log() call (up to
  the max cache size that is).
- LogHandler output now ALWAYS goes to stderr. Previously it only would if an
  interactive terminal was detected. This should make the binary easier to debug
  if run from scripts/etc. We can add a `--quiet` option if needed or whatnot.
- (build 20859) Fixed an error setting up asyncio loops under Windows related to
  the fact that Python is now inited in the main thread.
- (build 20864) Fatal-error message/traceback now properly prints to stderr
  again (I think the recent logging rejiggering caused it to stop).
- (build 20864) Fixed an issue where the app could crash when connected to the
  cloud console while in a network game.
- Added a simplified help() command which behaves reasonably under the in-game
  console or cloud-console.

### 1.7.6 (build 20687, api 7, 2022-08-11)

- Cleaned up the MetaSubsystem code.
- It is now possible to tell the meta system about arbitrary classes (ba\_meta
  export foo.bar.Class) instead of just the preset types 'plugin', 'game', etc.
- Newly discovered plugins are now activated immediately instead of requiring a
  restart.

### 1.7.5 (build 20672, api 7, 2022-07-25)

- Android build now uses the ReLinker library to load the native main.so, which
  will (hopefully) avoid some random load failures on older Android versions.
- Android Google Play build now prints a message at launch if the billing
  library isn't available or needs to be updated (explaining why purchases won't
  work in that case).
- Various minor bug fixes (mostly cleaning up unnecessary error logging)
- Updated Android builds to use the new NDK 25 release
- Added a warning when trying to play a tournament with a workspace active
- Added api-version to changelog headers and `pcommand version` command.

### 1.7.4 (20646, 2022-07-12)

- Fixed the trophies list showing an incorrect total (Thanks itsre3!)
- ba.app.meta.metascan is now ba.app.meta.scanresults
- Cleaned up co-op ui code a bit
- Added a utility function to add custom co-op games in the practice section:
  `ba.app.add_coop_practice_level`. Also added new workspace template script
  which uses it to define a new co-op game type.
- Removed some spammy debug timing logging I added for tracking down a recent
  bug (can be reenabled by setting env var `BA_DEBUG_TIMING=1`)
- Updated the 'Show Mods Folder' to properly show the path to the mods folder.
  Before it would unhelpfully show something like `<External Storage>/BombSquad`
  but now it should be something more useful like
  `Android/data/net.froemling.bombsquad/files/mods`.
- Android user scripts dir is now called 'mods' instead of 'BombSquad'. The name
  'BombSquad' made sense when it was located in a truly shared area of storage
  but now that it is in the app-specific area (something like
  Android/data/net.froemling.bombsquad/files) it makes sense to just use 'mods'
  like other platforms.
- Updated the Modding Guide button in advanced settings to point to the new
  ballistica wiki stuff instead of the old out-of-date 1.4 modding docs.
- Added ba.app.net.sslcontext which is a shared SSLContext we can recycle for
  our https requests. It turns out it can take upwards of 1 second on older
  Android devices to create a default SSLContext, so this can provide a nice
  speedup compared to the default behavior of creating a new default one for
  each request.
- Rewrote Google Play version purchasing code using Google's newest libraries (
  Google Play Billing 5.0). This should make everything more reliable, but
  please holler if you try to purchase anything in the game and run into
  problems.
- It is now possible on the Google Play version to purchase things like Pro more
  than once for different accounts.

### 1.7.3 (20634, 2022-07-06)

- Fixed an issue with King of the Hill flag regions not working when players
  entered them (Thanks itsre3!)
- Fixed an issue in Chosen One where the flag resetting on top of a player would
  not cause them to become the chosen one (Thanks Dliwk!)
- Fixed an issue where triple-bomb powerup would not flash before wearing off (
  Thanks Juleskie!).
- Fixed an issue where syncing workspaces containing large files could error.
- Net-testing window now requires you to be signed in instead of giving an error
  result in that case.
- The app now issues a gentle notice if plugins are removed instead of erroring
  and continuing to look for them on subsequent launches. This makes things much
  smoother when switching between workspaces or users.
- Added new translation entries for Workspace/Plugin stuff.
- tools/bacloud workspace get/put commands are now functional (wiki page with
  instructions coming soon).
- `_ba.android_get_external_storage_path` is now
  `_ba.android_get_external_files_dir` which maps to the actual call it makes
  under the hood these days.
- Android logging now breaks up long entries such as stack-traces into multiple
  log entries so they should not get truncated.
- The app now issues a warning if device time varies significantly from actual
  world time. This can lead to things like the app incorrectly treating SSL
  certificates as not yet valid and network functionality failing.
- The app now issues a warning if unable to establish secure connections to
  cloud servers (which can be due to aforementioned issue, but could also stem
  from other network problems).
- The Network Testing utility (Settings->Advanced->Network Testing) now tests
  for more potential issues including ones mentioned above.
- The Android version now stores files such as extracted assets and audio caches
  in the non-backed-up files dir (Android's Context.getNoBackupFilesDir()).
  These files can always be recreated by the app so they don't need backups, and
  this makes it more likely that Android will back up what's left in the regular
  files dir (the app config, etc).
- Fixed an issue causing hitches during background SSL network operations (
  manifesting on the Android version but theoretically possibly anywhere).

### 1.7.2 (20620, 2022-06-25)

- Minor fixes in some minigames (Thanks Droopy!)
- Fixed a bug preventing 'clients' arg from working in `_ba.chatmessage` (Thanks
  imayushsaini!)
- Fixed a bug where ba.Player.getdelegate(doraise=True) could return None
  instead of raising a ba.DelegateNotFoundError (thanks Dliwk!)
- Lots of Romanian language improvements (Thanks Meryu!)
- Workspaces are now functional. They require signing in with a V2 account,
  which currently is limited to explicitly created email/password logins. See
  ballistica.net to create such an account or create/edit a workspace. This is
  bleeding edge stuff so please holler with any bugs you come across or if
  anything seems unintuitive.
- Newly detected Plugins are now enabled by default in all cases; not just
  headless builds. (Though a restart is still required before they run). Some
  builds (headless, iiRcade) can't easily access gui settings so this makes
  Plugins more usable there and keeps things consistent. The user still has the
  opportunity to deactivate newly detected plugins before restarting if they
  don't want to use them.
- Reworked app states for the new workspace system, with a new `loading` stage
  that comes after `launching` and before `running`. The `loading` stage
  consists of an initial account log-in (or lack thereof) and any
  workspace/asset downloading related to that. This allows the app to ensure
  that the latest workspace state is synced for the active account before
  running plugin loads and meta scans, allowing those bits to work as seamlessly
  in workspaces as they do for traditional local manual installs.
- Plugins now have an `on_app_running` call instead of `on_app_launch`, allowing
  them to work seamlessly with workspaces (see previous entry).
- Errors running/loading plugins now show up as screen-messages. This can be
  ugly but hopefully provides a bit of debugging capability for anyone testing
  code on a phone or somewhere with no access to full log output. Once we can
  add logging features to the workspaces web ui we can perhaps scale back on
  this.
- Api version increased from 6 to 7 due to the aforementioned plugin changes
  (`on_app_launch` becoming `on_app_running`, etc.)

### 1.7.1 (20597, 2022-06-04)

- V2 account logic fixes
- Polishing V2 web-based login flow

### 1.7.0 (20591, 2022-06-02)

- V2 accounts are now available (woohoo!). These are called 'BombSquad Accounts'
  in the account section. V2 accounts communicate with a completely new server
  and will be the foundation for lots of new functionality in the future.
  However they also function as a V1 account so existing functionality should
  still work. Note that the new 'workspaces' feature for V2-accounts is not yet
  enabled in this build, but it will be in the next few builds. Also note that
  account types such as GameCenter and Google-Play will be 'upgraded' to V2
  accounts in the future so there is no need to try this out if you use one of
  those. But if you use device-accounts you might want to create yourself a V2
  account, since device-accounts will remain V1-only (though you can link an old
  device-account to a v2-enabled account if you want to keep your progress).
  Getting a V2 account now also gives you a chance to reserve a nice account-tag
  before all the good ones are taken.
- Legacy account subsystem has been renamed from `ba.app.accounts` to
  `ba.app.accounts_v1`
- Added `ba.app.accounts_v2` subsystem for working with V2 accounts.
- `ba.SessionPlayer.get_account_id()` is now
  `ba.SessionPlayer.get_v1_account_id()`
- `ba.InputDevice.get_account_id()` is now `ba.InputDevice.get_v1_account_id()`
- `_ba.sign_in()` is now `_ba.sign_in_v1()`
- `_ba.sign_out()` is now `_ba.sign_out_v1()`
- `_ba.get_account_name()` is now `_ba.get_v1_account_name()`
- `_ba.get_account_type()` is now `_ba.get_v1_account_type()`
- `_ba.get_account_state()` is now `_ba.get_v1_account_state()`
- `_ba.get_account_state_num()` is now `_ba.get_v1_account_state_num()`
- `_ba.get_account_display_string()` is now
  `_ba.get_v1_account_display_string()`
- `_ba.get_account_misc_val()` is now `_ba.get_v1_account_misc_val()`
- `_ba.get_account_misc_read_val()` is now `_ba.get_v1_account_misc_read_val()`
- `_ba.get_account_misc_read_val_2()` is now
  `_ba.get_v1_account_misc_read_val_2()`
- `_ba.get_account_ticket_count()` is now `_ba.get_v1_account_ticket_count()`
- Exposing more sources in the public repo; namely networking stuff. I realize
  this probably opens up some attack vectors for hackers but also opens up
  options for server-owners to add their own defenses without having to wait on
  me. Hopefully this won't prove to be a bad idea.
- V2 master server addr is now simply https://ballistica.net. If you had saved
  links to the previous address, https://tools.ballistica.net, please update
  them, as the old address may stop working at some point.
- Upgraded everything to Python 3.10. The upgrade process is pretty smooth at
  this point so we should be able to upgrade yearly now once each new Python
  version has had some time to mature.

### 1.6.12 (20567, 2022-05-04)

- More internal work on V2 master-server communication

### 1.6.11 (20539, 2022-03-23)

- Documentation is now generated using pdoc <https://pdoc.dev>. Thanks Dliwk!!
  ( I'll get it wired up to auto-update to a webpage soon).
- Players who connect to authenticated servers impersonating someone else are
  now simply kicked; not banned. The old behavior was being intentionally
  exploited to ban people from their own servers/etc. I may revert to bans once
  I can do it in a way that is not exploitable.
- The game now establishes a V2 master-server connection (which will soon be
  used for lots of cool functionality). For this version it is mainly enabled
  for testing purposes; please holler if you see any odd warning messages or
  behavior.

### 1.6.10 (20511, 2022-03-20)

- Added `_ba.get_client_public_device_uuid` function which returns a
  semi-permanent device id for a connected client running 1.6.10 or newer. Can
  be useful to combat spam attacks or other mischief.
- Fixed an issue with `make update` not properly rewriting Visual Studio project
  files to account for new/deleted source files.
- Removed various bits of code associated with the (no-longer-functional) Google
  Play Games multiplayer connections.
- Added lots of foundation code for v2 master-server connections (not yet
  enabled).

### 1.6.9 (20486, 2022-02-22)

- Upgraded Android Python to 3.9.10
- Fixed an issue with SSL in Android builds that was preventing communication
  with the master-server in 1.6.8
- Added a new network-diagnostics tool at 'Settings->Advanced->Network Testing'.
  Can be used to diagnose issues talking to master-servers/etc. (especially
  useful now that SSL can factor in)
- Added clipboard support to Mac test build (thought pasting currently requires
  ctrl-v instead of cmd-v).
- Fixed an issue where non-ascii characters in device names could break network
  communication.

### 1.6.8 (20458, 2022-02-16)

- Added Filipino language (Thanks David!)
- Restored pre-v1.5 jump behaviour.
- All communication with the master-server should now be secure (https) using
  root certificates from the
  [certifi](https://github.com/certifi/python-certifi) project. Please holler if
  you run into any connection issues with this version.

### 1.6.7 (20436)

- Fixed a vulnerability which could expose device-account uuids.
- Now generating Linux Arm64 server and test builds (currently built against
  Ubuntu 20).
- Mac test builds are now Universal binaries (Arm64 & x86-64 versions bundled
  together).
- Mac test builds are now notarized and distributed via a snazzy .dmg instead of
  a zip file, so the OS should no longer try to prevent you from running them.
- Test builds can now be found at <https://ballistica.net/builds> - this page
  shows more info about the builds, including file checksums (stored on a
  separate server from the actual files for increased security).

### 1.6.6 (20394)

- Beginning work on moving to new asset system.
- Added Tamil language (Thanks Ryan!)
- Added methods for changing camera attributes to the `_ba` module.

### 1.6.5 (20394)

- Added co-op support to server builds (thanks Dliwk!)
- Updated everything from Python 3.8 to Python 3.9. The biggest immediate impact
  to our code is that basic types such as list, dict, and tuple can be used in
  annotations, eliminating the need to import typing.Dict, typing.List, etc. See
  python.org for more changes.
- Note: accessing mods on external storage on Android will not work in this
  release. This functionality has not been working in recent versions of Android
  due to increased security features anyway and I am in the process of replacing
  it with a cloud based system for installing mods. More on this soon.
- Python 3.9 no longer supports Windows 7 or earlier (according to
  <https://www.python.org/downloads/windows/>) so if you are running such a
  version of Windows you will need to stick to older builds.

### 1.6.4 (20382)

- Some cleanups in the Favorites tab of the gather window.
- Reorganized prefab target names; some targets such as `prefab-debug` are now
  `prefab-gui-debug` (more consistent with the existing `prefab-server-debug`
  targets).
- Windows builds now go to build/windows instead of
  `ballisticacore_windows/build`.
- Lots of project reorganization to allow things such as documentation or the
  dummy `_ba.py` module to be rebuilt from the public repo.
- Added network flood attack mitigation.

### 1.6.3 (20366)

- Telnet access works again for gui builds without requiring a password (access
  must still be granted via the gui).

### 1.6.2 (20365)

- Declare opponent team as the winner if a player with their final turn leaves
  an elimination game.
- Fix for certain cases when trying to host a private game where no available
  nearby servers could be found.
- Enabling per-architecture apk splitting for smaller download sizes on Android.

### 1.6.1 (20362)

- Some clean-up on Android builds, including simplifying ad-networks. No longer
  should ever show rewarded ads in between game rounds (only when actual rewards
  are involved).

### 1.6.0 (20357)

- Revamped netcode significantly. We still don't have client-prediction, but
  things should (hopefully) feel much lower latency now.
- Added network debug graphs accessible by hitting F8.
- Added private parties functionality (cloud hosted parties with associated
  codes making it easier to play with friends)
- The meta subsystem now enables new plugins by default in headless builds.
- Added option to save party in Manual tab
- Slight tidying on the tourney entry popup
- Env var to override UI scale is now `BA_UI_SCALE` instead of
  `BA_FORCE_UI_SCALE`.
- Fixed an issue where ba.storagename() could prevent objects on the stack from
  getting released cleanly
- Improvements to documentation generation such as link to some external base
  types.
- Added `ba.clipboard_*` functions for copying and pasting text on supported
  platforms.
- Implemented clipboard functionality on SDL based builds (such as prefab).
- Fixed an issue where click locations on scaled text fields could be
  incorrectly calculated.
- Server-wrapper improvements allowing config path and `ba_root` path to be
  passed explicitly.
- Binary -cfgdir option now properly allows any path, not just `./ba_root`.
- Additional server-wrapper options such as disabling auto-restart and automatic
  restarts on config file changes.
- Running a `_ba.connect_to_party` command via the -exec arg should now do the
  right thing.
- Fixed possible crash due to buffer under/overruns in `Utils::precalc_rands_*`.
- Fixed a potential crash-on-exit due to statically allocated colliders/caches
  in `ode_collision_trimesh.cpp` getting torn down while in use
- Better randomization for player free-for-all starting locations
- Plugins can now register to be called for pause, resume, and shutdown events
  in addition to launch
- Added ba.app.state holding the overall state of the app (running, paused,
  etc.)
- renamed the efro.dataclasses module to efro.dataclassio and added significant
  functionality
- command-line input no longer errors on commands longer than 4k bytes.
- added show-tutorial option to the server wrapper config
- added custom-team-names option to the server wrapper config
- added custom-team-colors option to the server wrapper config
- added inline-playlist option to the server wrapper config

### 1.5.29 (20246)

- Exposed ba method/class initing in public C++ layer.
- The 'restart' and 'shutdown' commands in the server script now default to
  immediate=True
- Wired up `clean_exit_minutes`, `unclean_exit_minutes`, and `idle_exit_minutes`
  options in the server config
- Removed remains of the google-real-time-multiplayer stuff from the
  android/java layer.

### 1.5.28 (20239)

- Simplified `ba.enum_by_value()`
- Updated Google Play version to hopefully show friend high scores again on
  score screens (at least for levels that have an associated Google Play
  leaderboard).
- Public-party-list now properly shows an error instead of 'loading...' when not
  signed in.
- Heavily reworked public party list display code to be more efficient and avoid
  hitches even with large numbers of servers.

### 1.5.27 (20238)

- Language functionality has been consolidated into a LanguageSubsystem object
  at ba.app.lang
- `ba.get_valid_languages()` is now an attr: `ba.app.lang.available_languages`
- Achievement functionality has been consolidated into an AchievementSubsystem
  object at ba.app.ach
- Plugin functionality has been consolidated into a PluginSubsystem obj at
  ba.app.plugins
- Ditto with AccountV1Subsystem and ba.app.accounts
- Ditto with MetadataSubsystem and ba.app.meta
- Ditto with AdsSubsystem and ba.app.ads
- Revamped tab-button functionality into a cleaner type-safe class (
  bastd.ui.tabs.TabRow)
- Split Gather-Window tabs out into individual classes for future improvements (
  bastd.ui.gather.\*)
- Added the ability to disable ticket-purchasing UIs for builds
  (`ba.app.allow_ticket_purchases`)
- Reworked the public party gather section to perform better; it should no
  longer have to rebuild the list from scratch each time the UI is visited.
- Added a filter option to the public party list (sorry it has taken so long).

### 1.5.26 (20217)

- Simplified licensing header on python scripts.
- General project refactoring in order to open source most of the C++ layer.

### 1.5.25 (20176)

- Added Venetian language (thanks Federico!)
- Fixed an issue where chosen-one flashes would remain if the player leaves the
  game
- Added android input-device detection log messages for debugging
- Android asset-sync phase (completing install...) now emits log output for
  debugging.

### 1.5.24 (20163)

- Upgraded Python from version 3.7 to 3.8. This is a substantial change (though
  nothing like the previous update from 2.7 to 3.7) so please holler if anything
  is broken. These updates will happen once every year or two now...
- Windows debug builds now use Python debug libraries. This should hopefully
  catch more errors that would otherwise go undetected and potentially cause
  crashes.
- Switched windows builds to use 'fast' mode math instead of 'strict'. This
  should make the game run more efficiently (similar modes are already in use on
  other platforms) but holler if any odd breakage happens such as things falling
  through floors (more often than the occasional random fluke-y case that
  happens now).
- Added `_ba.can_display_full_unicode()` for any code that wants to avoid
  printing things that won't show up locally.
- Now pulling some classes such as Literal and Protocol from typing instead of
  `typing_extensions` (they were officially added to Python in 3.8)
- Double taps/clicks now work properly on widgets nested under a scroll-widget
  on mobile (so, for example, replays can now be double-clicked to view them)

### 1.5.23 (20146)

- Fixed the shebang line in `bombsquad_server` file by using `-S` flag for
  `/usr/bin/env`.
- Fixed a bug with hardware keyboards emitting extra characters in the in-game
  console (~ or F2)
- Added support for 'plugin' mods and user controls to configure them in
  settings-\>advanced-\>plugins.
- Renamed `selection_loop_to_parent` to `selection_loops_to_parent` in widget
  calls.
- Added `selection_loops_to_parent`, `border`, `margin`, `claims_left_right`,
  and `claims_tab` args to ba.columnwidget().
- Column-widget now has a default `border` of 0 (explicitly pass 2 to get the
  old look).
- Column-widget now has a default `margin` of 10 (explicitly pass 0 to get the
  old look).
- Added `selection_loops_to_parent`, `claims_left_right`, and `claims_tab` args
  to ba.scrollwidget.
- Added `selection_loops_to_parent`, `claims_left_right`, and `claims_tab` args
  to ba.rowwidget.
- Added `claims_left_right` and `claims_tab` to ba.hscrollwidget().
- Default widget `show_buffer` is now 20 instead of 0 (causes scrolling to stay
  slightly ahead of widget selection). This can be overridden with the
  ba.widget() call if anything breaks.
- Relocated ba.app.uiscale to ba.app.ui.uiscale.
- Top level settings window now properly saves/restores its state again.
- Added Emojis to the Internal Game Keyboard.
- Added continuous CAPITAL letters typing feature in the Internal Game Keyboard.

### 1.5.22 (20139)

- Button and key names now display correctly again on Android (and are cleaned
  up on other platforms too).

### 1.5.21 (20138)

- Added a UI subsystem at ba.app.ui (containing globals/functionality that was
  previously directly under ba.app). And hopefully added a fix for rare state of
  two main menus appearing on-screen at once.
- Added options in the 'Advanced' section to disable camera shake and camera
  gyroscope motion.

### 1.5.20 (20126)

- The ba.Session.teams and ba.Session.players lists are now
  ba.Session.sessionteams and ba.Session.sessionplayers. This is to help keep it
  clear that a Team/Player and a SessionTeam/SessionPlayer are different things
  now.
- Disconnecting an input-device now immediately removes the player instead of
  doing so in the next cycle; this prevents possible issues where code would try
  to access player.inputdevice before the removal happens which would lead to
  errors.
- Updated mac prefab builds to point at homebrew's python@3.7 package now that
  3.8 has been made the default.
- Fixed an issue where adding/deleting UI widgets within certain callbacks could
  cause a crash.
- Fixed a case where an early fatal error could lead to a hung app and no error
  dialog.
- Added environment variables which can override UI scale for testing. Set
  `BA_FORCE_UI_SCALE` to small, medium or large.
- Added a ba.UIScale enum. The value at ba.app.uiscale replaces the old
  `ba.app.interface_type`, `ba.app.small_ui`, and `ba.app.med_ui` values.
- Emoji no longer display in-game with a washed-out appearance. If there are any
  places in-game where bright-colored emoji become distracting, please holler.
- `_ba.get_game_roster()` now includes `account_id` which is the validated
  account id of all clients (will be None until completes). Also, a few keys are
  renamed: `specString->spec_string` and `displayString->display_string`.

### 1.5.19 (20123)

- Cleaned up some bomb logic to avoid weird corner-cases such as land-mine
  explosions behaving like punches when set off by punches or bombs potentially
  resulting in multiple explosions when triggered by multiple other bombs
  simultaneously. Holler if anything explosion-related seems off now.
- Reactivated and cleaned up fatal-error message dialogs; they should now show
  up more consistently and on more platforms when something catastrophic happens
  instead of getting a silent crash.
- Certain hardware buttons on Android which stopped working in 1.5 should now be
  working again...

### 1.5.18 (20108)

- A bit of project cleanup; tools/snippets is now tools/pcommand, etc.
- More minor bug fixes and crash/bug-logging improvements.

### 1.5.17 (20102)

- More cleanup to logging and crash reporting system.
- Various other minor bug fixes...

### 1.5.16 (20099)

- Hopefully finally fixed that pesky crash bug on score submissions.

### 1.5.14 (20096)

- Fixed Android VR version failing to launch.
- More bug fixing and crash reporting improvements.

### 1.5.13 (20095)

- Hopefully fixed an elusive random crash on android that popped up recently.
- Misc bug fixes.

### 1.5.12 (20087)

- Improved exception handling and crash reporting.
- Misc bug fixes.

### 1.5.11 (20083)

- Fixed a freeze in the local network browser.

### 1.5.10 (20083)

- Streamlined C++ layer bootstrapping process a bit.
- Creating sys scripts via ba.modutils now works properly.
- Custom soundtracks should now work again under Android 10.
- Misc other bug fixes.

### 1.5.9 (20082)

- Reduced some hitches when clicking on certain buttons in the UI
- Fixed an issue where very early keyboard/controller connects/disconnects could
  get lost on android.
- `ba._modutils` is now ba.modutils since it is intended to be publicly
  accessible.
- drop-down console is now properly accessible again via android hardware
  keyboards (\` key)
- Other minor bug fixes..

### 1.5.8 (20079)

- Fixed an issue where touch controls or sound settings values could look like
  0.8999999999. Please holler if you see this anywhere else.
- Fixed a potential crash when tapping the screen before the game is fully
  inited.
- Restored the correct error message in the 'Google Play' connection tab from
  1.4 (I am actively working on a replacement)
- Other minor bug fixes.

### 1.5.7 (20077)

- Fixed an issue where co-op score screen rating could look like '
  3.9999999999999'
- Other minor bug fixes.

### 1.5.6 (20075)

- Lots of internal event-handling cleanup/reorganization in preparation for
  Android 1.5 update.
- Lots of low level input handling cleanup, also related to Android 1.5 version.
  Please holler if keyboard/game-controllers/etc. are behaving odd on any
  platforms.
- Now including Android test builds for the first time since 1.5. These have not
  been thoroughly tested yet so please holler with anything that is obviously
  broken.
- Mouse wheel now works in manual camera mode on more platforms.
- Server scripts now run in opt mode in release builds, so they can use bundled
  .opt-1.pyc files.
- Fixes a potential crash in the local network browser.
- Fixes an issue where Hockey Pucks would not show up in network games.
- More misc bug fixes and tidying.

### 1.5.5 (20069)

- Cleaned up Windows version packaging.
- More misc bug fixes.

### 1.5.4 (20067)

- Should now work properly with non-ascii paths on Windows (for real this time).
- Note that Windows game data is now stored under 'Local' appdata instead of '
  Roaming'; if you have an old installation with data you want to preserve, you
  may want to move it over manually.
- Misc cleanup and minor bug fixes.

### 1.5.3 (20065)

- Improved handling of non-ascii characters in file paths on Windows.

### 1.5.2 (20063)

- Fixes an issue with controls not working correctly in net-play between 1.4.x
  and 1.5.x.
- Tidied up onslaught code a bit.
- Fixes various other minor bugs.

### 1.5.1 (20062)

- Windows server now properly displays color when run by double-clicking the
  .bat file.
- Misc bug fixes.

### 1.5.0 (20001)

- This build contains about 2 years worth of MAJOR internal refactoring to
  prepare for the future of BombSquad. As a player this should not (yet) look
  different from 1.4, but for modders there is a lot new. See the rest of these
  change entries or visit [ballistica.net](https://ballistica.net) for more
  info.
- Ported the entire scripting layer from Python 2 to Python 3 (currently at 3.7,
  and I intend to keep this updated to the latest widely-available release).
  There's some significant changes going from python 2 to 3 (new print
  statement, string behavior, etc.), but these are well documented online, so
  please read up as needed. This should provide us some nice benefits and
  future-proofs everything. (my janky 2.7 custom Python builds were getting a
  little long in the tooth).
- Refactored all script code to be PEP8 compliant (Python coding standards).
  Basically, this means that stuff that was camel-case (fooBar) is now a single
  word or underscores (`foobar` / `foo_bar`). There are a few minor exceptions
  such as existing resource and media filenames, but in general old code can be
  ported by taking a pass through and killing the camel-case. I know this is a
  bit of a pain in the ass, but it'll let us use things like Pylint and just be
  more consistent with the rest of the Python world.
- On a related note, I'm now using 'yapf' to keep my Python code formatted
  nicely (using pep8 style); I'd recommend checking it out if you're doing a lot
  of scripting as it's a great time-saver.
- On another related note, I'm trying to confirm to Google's recommendations for
  Python code (search 'Google Python Style Guide'). There are some good bits of
  wisdom in there, so I recommend at least skimming through it.
- And as one last related note, I'm now running Pylint on all my own Python
  code. Highly recommended if you are doing serious scripting, as it can make
  Python almost feel as type-safe as C++.
- The minimum required android version will now be 5.0 (a requirement of the
  Python 3 builds I'm using)
- Minimum required macOS version is now 10.13 (for similar reasons)
- 'bsInternal' module is now `_ba` (better lines up with standard Python
  practices)
- bs.writeConfig() and bs.applySettings() are no more. There is now
  ba.app.config which is basically a fancy dict class with some methods added
  such as commit() and apply()
- bs.getEnvironment() is no more; the values there are now available through
  ba.app (see notes down further)
- Fixed the mac build so command line input works again when launched from a
  terminal
- Renamed 'exceptionOnNone' arg to 'doraise' in various calls.
- bs.emitBGDynamics() is now ba.emitfx()
- bs.shakeCamera() is now ba.camerashake()
- Various other minor name changes (bs.getUIBounds() -> ba.app.ui_bounds, etc.).
  I'm keeping old and new Python API docs around for now, so you can compare as
  needed.
- Renamed bot classes based on their actions instead of their appearances (ie:
  PirateBot -> ExplodeyBot)
- bs.getSharedObject() is now ba.stdobj()
- Removed bs.uni(), bs.utf8(), `bs.uni_to_ints()`, and `bs.uni_from_ints()`
  which are no longer needed due to Python 3's better string handling.
- Removed bs.SecureInt since it didn't do much to slow down hackers and hurts
  code readability.
- Renamed 'finalize' to 'expire' for actors and activities. 'Finalize' sounds
  too much like a destructor, which is not really what that is.
- bs.getMapsSupportingPlayType() is now simply ba.getmaps(). I might want to add
  more filter options to it besides just play-type, hence the renaming.
- Changed the concept of 'game', 'net', and 'real' times to 'sim', 'base', and '
  real'. See time function docs for specifics. Also cleared up a few ambiguities
  over what can be used where.
- I'm converting all scripting functions to operate on floating-point seconds by
  default instead of integer milliseconds. This will let us support more
  accurate simulations later and is just cleaner I feel. To keep existing calls
  working you should be able to add timeformat='ms' and you'll get the old
  behavior (or multiply your time values by 0.001). Specific notes listed below.
- ba.Timer now takes its 'time' arg as seconds instead of milliseconds. To port
  old calls, add: timeformat='ms' to each call (or multiply your input by 0.001)
- ba.animate() now takes times in seconds and its 'driver' arg is now 'timetype'
  for consistency with other time functions. To port existing code you can pass
  timeformat='ms' to keep the old milliseconds based behavior.
- ditto for `ba.animate_array()`
- ba.Activity.end() now takes seconds instead of milliseconds as its delay arg.
- TNTSpawner now also takes seconds instead of milliseconds for `respawn_time`.
- There is a new ba.timer() function which is used for all one-off timer
  creation. It has the same args as the ba.Timer() class constructor.
- bs.gameTimer() is no more. Pass timeformat='ms' to ba.timer() if you need to
  recreate its behavior.
- bs.netTimer() is no more. Pass timetype='base' and timeformat='ms' to
  ba.timer() if you need to recreate its behavior.
- bs.realTimer() is no more. Pass timetype='real' and timeformat='ms' to
  ba.timer() if you need to recreate its behavior.
- There is a new ba.time() function for getting time values; it has consistent
  args with the new ba.timer() and ba.Timer() calls.
- bs.getGameTime() is no more. Pass timeformat='ms' to ba.time() if you need to
  recreate its behavior.
- bs.getNetTime() is no more. Pass timetype='base' and timeformat='ms' to
  ba.time() if you need to recreate its behavior.
- bs.getRealTime() is no more. Pass timetype='real' and timeformat='ms' to
  ba.time() if you need to recreate its behavior.
- bs.getTimeString() is now just ba.timestring(), and accepts seconds by default
  (pass timeformat='ms' to keep old calls working).
- bs.callInGameThread() has been replaced by an optional `from_other_thread` arg
  for ba.pushcall()
- There is now a special `ba.UNHANDLED` value that handlemessage() calls should
  return any time they don't handle a passed message. This will allow fallback
  message types and other nice things in the future.
- Wired the boolean operator up to ba.Actor's exists() method, so now a simple "
  if mynode" will do the right thing for both Actors and None values instead of
  having to explicitly check for both.
- Ditto for ba.Node; you can now just do 'if mynode' which will do the right
  thing for both a dead Node or None.
- Ditto for ba.InputDevice, ba.Widget, ba.Player
- Added a bs.App class accessible via ba.app; will be migrating global app
  values there instead of littering python modules with globals. The only
  remaining module globals should be all-caps public 'constants'
- 'Internal' methods and classes living in `_ba` and elsewhere no longer start
  with underscores. They are now simply marked with '(internal)' in their
  docstrings.  'Internal' bits are likely to have janky interfaces and can
  change without warning, so be wary of using them. If you find yourself
  depending on some internal thing often, please let me know, and I can try to
  clean it up and make it 'public'.
- bs.getLanguage() is no more; that value is now accessible via ba.app.language
- bs.Actor now accepts an optional 'node' arg which it will store as `self.node`
  if passed. Its default DieMessage() and exists() handlers will use `self.node`
  if it exists. This removes the need for a separate NodeActor() for simple
  cases.
- bs.NodeActor is no more (it can simply be replaced with ba.Actor())
- bs.playMusic() is now ba.setmusic() which better fits its functionality (it
  sometimes just continues playing or stops playing).
- The bs.Vector class is no more; in its place is a shiny new ba.Vec3 which is
  implemented internally in C++ so its nice and speedy. Will probably update
  certain things like vector node attrs to support this class in the future
  since it makes vector math nice and convenient.
- Ok you get the point... see [ballistica.net](https://ballistica.net) for more
  info on these changes.

### 1.4.155 (14377)

- Added protection against a repeated-input attack in lobbies.

### 1.4.151 (14371)

- Added Chinese-Traditional language and improved translations for others.

### 1.4.150 (14369)

- Telnet port can now be specified in the config
- Telnet socket no longer opens on headless build when telnet access is off (
  reduces DoS attack potential)
- Added a `filter_chat_message()` call which can be used by servers to
  intercept/modify/block all chat messages.
- `bsInternal._disconnectClient()` now takes an optional banTime arg (in
  seconds, defaults to old value of 300).

### 1.4.148 (14365)

- Added a password option for telnet access on server builds

### 1.4.147 (14364)

- Fixes an issue where a client rejoining a server after being kicked could get
  stuck in limbo
- Language updates
- Increased security on games that list themselves as public. All joining
  players must now be validated by the master server, or they will be kicked.
  This will let me globally ban accounts or ip addresses from joining games to
  avoid things like ad spam-bots (which has been a problem this week).
- Added a max chat message length of 100
- Clients sending abnormal amounts of data to the server will now be auto-kicked

### 1.4.145 (14351)

- Mostly a maintenance release (real work is happening in the 1.5/2.0 branch) -
  minor bug fixes and a few language updates.
- Google deprecated some older SDKs, so the minimum Android supported by this
  build is now 4.4

### 1.4.144 (14350)

- Added Greek translation

### 1.4.143 (14347)

- Fixed an issue where server names starting and ending with curly brackets
  would display incorrectly
- Fixed an issue where an android back-button press very soon after launch could
  lead to a crash
- Fixed a potential crash if a remove-player call is made for a player that has
  already left

### 1.4.142 (14346)

- Fixed an issue in my rigid body simulation code which could lead to crashes
  when large numbers of bodies are present

### 1.4.141 (14344)

- Fixed a longstanding bug in my huffman compression code that could cause an
  extra byte of unallocated memory to be read, leading to occasional crashes

### 1.4.140 (14343)

- Fixed a few minor outstanding bugs from the 1.4.139 update

### 1.4.139 (14340)

- Added an option to the server builds to point to a server-stats webpage that
  will show up as an extra link in the server browser (in client 1.4.139+)
- Removed the language column from the server browser. This was more relevant
  back when all clients saw the game in the server's language, and is nowadays
  largely just hijacked for silly purposes. Holler if you miss it.
- Server list now re-pings servers less often and averages ping results to
  reduce the amount of jumping around in the list. Please holler if this feels
  off.
- Added some slick new client-verification tech. Going forward it should be
  pretty much impossible to fool a server into thinking you are using a
  different account than you really are.
- Added a `get_account_id()` method to the bs.Player class. This will return a
  player's signed-in account-id (when it can be verified for certain)

### 1.4.138 (14336)

- Removed SDL library from the server builds, so that's one less dependency that
  needs to be installed when setting up a linux server

### 1.4.137 (14331)

- Lots of internal code cleanup and reorganization before I dig into networking
  rework (hopefully didn't break too much)
- Slowly cleaning up Python files (hoping to move closer to PEP 8 standards and
  eventually Python 3)
- Added Hindi language
- Cleared out some old build types (farewell OUYA; thanks for the memories)
- Added support for meshes with > 65535 verts (though turns out OpenGL ES2
  doesn't support this so moot at the moment)

### 1.4.136 (14327)

- Updated 'kiosk mode' functionality (used for simple demo versions of the game)
- Lots of work getting VR builds up to date
- Fixed an issue where 'report this player' window would show up behind the
  window that spawned it

### 1.4.135 (14324)

- Updated various SDKs for the android build (now building against api 27,
  removed inmobi ads, etc.)

### 1.4.134 (14322)

- Fixed an issue where the internal keyboard would sometimes show up behind game
  windows
- Fixed an issue where UI widget selection would sometimes loop incorrectly at
  window edges
- Fixed an issue where overlay windows such as the quit dialog would allow
  clicks to pass through to regular windows under them
- Work on 2.0 UI (not yet enabled)

### 1.4.133 (14318)

- Pro upgrade now unlocks custom team names and colors in teams mode
- Added a 'Mute Chat' option for completely ignoring incoming chat messages
- Fixed a longstanding issue where player-selectors could get 'stuck'
- Pro upgrade now unlocks a new exact color picker option for character
  colors/highlights/etc.
- Added new flag icons to the store: Iran, Poland, Argentina, Philippines, and
  Chile
- Added an option for translators to be notified by the game whenever there are
  new phrases to translate (under settings->advanced)
- Increased quality on some models, textures and audio
- Assault no longer counts dead bodies hitting the flag as scores
- Replay speed can now be controlled with -/= keys (on devices with keyboards)
- Added Serbian language
- Remote app connections are now disabled by default on server builds
- Server wrapper script now supports python 3 in addition to python 2. (Python 3
  support in the actual game will still be awhile)
- Added better crash reporting on Android, so I can hopefully fix bugs more
  quickly.
- bs.Lstr() can now take a 'fallbackResource' or 'fallbackValue' argument; the
  old 'fallback' argument is deprecated
- Removed the long-since-deprecated bs.translate() and bs.getResource() calls (
  bs.Lstr() should be used for all that stuff now)
- Removed some deprecated functions from GameActivity:
  getInstanceScoreBoardNameLocalized(), getInstanceNameLocalized(),
  getConfigDescriptionLocalized()

### 1.4.132 (14316)

- Fixed an issue where the game could get stuck in a black screen after resuming
  on Android

### 1.4.131 (14315)

- Replay playback speed can now be adjusted in the menu
- Fixed an issue with touch controls showing up while in party chat
- Fixed issues with the new anti-turbo logic when hosting

### 1.4.130 (14313)

- New character: Grumbledorf the Wizard
- Improved public party browsing performance
- Added protections against turbo exploits when hosting
- Fixed issues with some Android controllers not being recognized

### 1.4.126 (14307)

- Improved keyboard and mouse support on Android

### 1.4.125 (14306)

- Added support for keyboards on Android
- Added support for desktop-like environments such as Samsung DeX and
  Chromebooks on Android
- Optimized game UI for wide-screen layouts such as the Galaxy Note 8

### 1.4.121 (14302)

- Added support for account unlinking

### 1.4.118 (14298)

- Added 64-bit arm binary to Android builds

### 1.4.111 (14286)

- BombSquad Pro now unlocks 2 additional characters
- multi-line chat messages are now clamped down to 1 line; should prevent
  annoying multi-line fullscreen message spam

### 1.4.106 (14280)

- the game will now only print 'game full' player-rejection messages to the
  client attempting to join; should reduce annoying message spam.

### 1.4.101 (14268)

- the game will now attempt to load connecting players' profiles and info from
  my master-server instead of trusting the player; should reduce cheating

### 1.4.100 (14264)

- added a 'playlistCode' option in the server config which corresponds with
  playlist codes added in BombSquad 1.4.100 (used for sharing playlists with
  friends). Now you can create a custom playlist, grab a code for it, and easily
  use it in a dedicated server.

### 1.4.99 (14252)

- there is now a forced 10-second delay between a player leaving the game and
  another player from that same client joining the game. This should fix the
  exploit where players were leaving and re-joining to avoid spawn times.
- most in-game text is now set as bs.Lstr() values so that they show up in the
  client's own language instead of the server's There are currently a few
  exceptions such as time values which I need to address.

### 1.4.98 (14248)

- added kick-votes that can be started by any client. Currently, a client must
  type '0' or '1' in chat to vote, but I'll add buttons for them soon.
- modified text nodes so that they can display in each client's own language.  (
  most text nodes don't do this yet but the capability is there). However, this
  means older clients can't connect to 1.4.98 servers, so you may want to stick
  with an older server for a bit until the userbase gets more updated.

### 1.4.97 (14247)

- back to displaying long names in more places; mainly just the in-game ones are
  clamped... trying to find a good balance...

### 1.4.97 (14246)

- public party names will now show up for clients as the title of their party
  windows instead of "My Party" and also during connect/disconnect (requires
  client 14246+)
- server now ignores 'locked' states on maps/game-types, so meteor-shower,
  target-practice, etc. should work now

### 1.4.97 (14244)

- kicked players are now unable to rejoin for a several minutes

### 1.4.96 (14242)

- chat messages and the party window now show player names instead of account
  names when possible
- server now clamps in-game names to 8 characters so there's some hope of
  reading them in-game. Can loosen this or add controls for how clamping happens
  if need be.

### 1.4.96 (14241)

- added an automatic chat-block to combat chat spammers. Block durations start
  at 10 seconds and double with each repeat offense

### 1.4.95 (14240)

- fixed an issue where a single account could not be used to host multiple
  parties at once

### 1.4.95 (14236)

- added a port option to the config, so it's now possible to host multiple
  parties on one machine (note that bombsquad 1.4.95+ is required to connect
  ports aside from 43210)

### 1.4.95 (14234)

- fixed a bug that could cause the Windows version to freeze randomly after a
  while

### 1.4.95 (14233)

- bombsquad (both `bs_headless` and regular) now reads commands from
  standard input, making it easier to run commands via scripts or the terminal
- server now runs using a 'server' account-type instead of the local 'device'
  account. (avoids daily-ticket-reward messages and other stuff that's not
  relevant to servers)
- the server script now passes args to the game as a json file instead of
  individual args; this should keep things cleaner and more expandable
- the `bombsquad_server` script also now reads commands from stdin, allowing
  reconfiguring server settings on the fly
- added more options such as the ability to set game series lengths and to host
  a non-public party

### 1.4.94

- now have mac, windows, and both 32 and 64-bit linux server builds
- added an optional config.py file that can be used instead of modifying the
  server script itself
- added an autoBalanceTeams option for teams games
- people joining and leaving the party are no longer announced (too much noise)

### 1.4.93

- should now properly allow clients to use their unlocked characters
- added an option to enable telnet access<|MERGE_RESOLUTION|>--- conflicted
+++ resolved
@@ -20,10 +20,6 @@
   languages; I feel it helps keep logic more understandable and should help us
   catch problems where a base class changes or removes a method and child
   classes forget to adapt to the change.
-<<<<<<< HEAD
-- Leaving the game or dying while touching your team's flag will no longer recover
-  & return it indefinitely in a teams game of Capture the Flag. (Thanks Temp!)
-=======
 - Implemented `efro.dataclassio.IOMultiType` which will make my life a lot
   easier.
 - Punches no longer physically affect powerup boxes which should make it easier
@@ -32,7 +28,8 @@
   brostos!).
 - Fixes a bug where Meteor Shower could make the game-end bell sound twice
   (Thanks 3alTemp!).
->>>>>>> fb015da7
+- Leaving the game or dying while touching your team's flag will no longer recover
+  & return it indefinitely in a teams game of Capture the Flag. (Thanks 3alTemp!)
   
 ### 1.7.32 (build 21741, api 8, 2023-12-20)
 - Fixed a screen message that no one will ever see (Thanks vishal332008?...)
